/* Pi-hole: A black hole for Internet advertisements
*  (c) 2017 Pi-hole, LLC (https://pi-hole.net)
*  Network-wide ad blocking via your own hardware.
*
*  FTL Engine
*  dnsmasq interfacing routines
*
*  This file is copyright under the latest version of the EUPL.
*  Please see LICENSE file for your rights under this license. */

#define FTLDNS
#include "dnsmasq/dnsmasq.h"
#undef __USE_XOPEN
#include "FTL.h"
#include "enums.h"
#include "dnsmasq_interface.h"
#include "shmem.h"
#include "overTime.h"
#include "database/common.h"
#include "database/database-thread.h"
#include "datastructure.h"
#include "database/gravity-db.h"
#include "setupVars.h"
#include "daemon.h"
#include "timers.h"
#include "gc.h"
#include "regex_r.h"
#include "config.h"
#include "capabilities.h"
#include "resolve.h"
#include "files.h"
#include "log.h"
// global variable daemonmode
#include "args.h"
// http_init()
#include "webserver/webserver.h"
// add_to_dnsmasq_log_buffer()
#include "fifo.h"
// handle_realtime_signals()
#include "signals.h"
// atomic_flag_test_and_set()
#include <stdatomic.h>
// Eventqueue routines
#include "events.h"

static void print_flags(const unsigned int flags);
static void save_reply_type(const unsigned int flags, const union all_addr *addr,
                            queriesData* query, const struct timeval response);
static unsigned long converttimeval(const struct timeval time) __attribute__((const));
static void detect_blocked_IP(const unsigned short flags, const union all_addr *addr, const int queryID);
static void query_externally_blocked(const int queryID, const unsigned char status);
static void prepare_blocking_metadata(void);
static void query_blocked(queriesData* query, domainsData* domain, clientsData* client, const unsigned char new_status);

// Static blocking metadata (stored precomputed as time-critical)
static unsigned int blocking_flags = 0;
static union all_addr blocking_addrp_v4 = {{ 0 }};
static union all_addr blocking_addrp_v6 = {{ 0 }};
static unsigned char force_next_DNS_reply = 0u;

// Adds debug information to the regular pihole.log file
char debug_dnsmasq_lines = 0;

// Fork-private copy of the interface name the most recent query came from
static char next_iface[IFNAMSIZ] = "";

unsigned char* pihole_privacylevel = &config.privacylevel;
const char flagnames[][12] = {"F_IMMORTAL ", "F_NAMEP ", "F_REVERSE ", "F_FORWARD ", "F_DHCP ", "F_NEG ", "F_HOSTS ", "F_IPV4 ", "F_IPV6 ", "F_BIGNAME ", "F_NXDOMAIN ", "F_CNAME ", "F_DNSKEY ", "F_CONFIG ", "F_DS ", "F_DNSSECOK ", "F_UPSTREAM ", "F_RRNAME ", "F_SERVER ", "F_QUERY ", "F_NOERR ", "F_AUTH ", "F_DNSSEC ", "F_KEYTAG ", "F_SECSTAT ", "F_NO_RR ", "F_IPSET ", "F_NOEXTRA ", "F_SERVFAIL", "F_RCODE"};

// Store interface the next query will come from for later usage
void FTL_next_iface(const char *newiface)
{
	if(newiface != NULL)
	{
		// Copy interface name if available
		strncpy(next_iface, newiface, sizeof(next_iface)-1);
		next_iface[sizeof(next_iface)-1] = '\0';
	}
	else
	{
		// Use dummy when interface record is not available
		next_iface[0] = '-';
		next_iface[1] = '\0';
	}
}

static bool check_domain_blocked(const char *domain, const int clientID,
                                 clientsData *client, queriesData *query, DNSCacheData *dns_cache,
                                 const char **blockingreason, unsigned char *new_status)
{
	// Check domains against exact blacklist
	// Skipped when the domain is whitelisted
	bool blockDomain = false;
	if(in_blacklist(domain, client))
	{
		// We block this domain
		blockDomain = true;
		*new_status = QUERY_BLACKLIST;
		*blockingreason = "exactly blacklisted";

		// Mark domain as exactly blacklisted for this client
		dns_cache->blocking_status = BLACKLIST_BLOCKED;
		return true;
	}

	// Check domains against gravity domains
	// Skipped when the domain is whitelisted or blocked by exact blacklist
	if(!query->flags.whitelisted && !blockDomain &&
	   in_gravity(domain, client))
	{
		// We block this domain
		blockDomain = true;
		*new_status = QUERY_GRAVITY;
		*blockingreason = "gravity blocked";

		// Mark domain as gravity blocked for this client
		dns_cache->blocking_status = GRAVITY_BLOCKED;
		return true;
	}

	// Check domain against blacklist regex filters
	// Skipped when the domain is whitelisted or blocked by exact blacklist or gravity
	int regex_idx = 0;
	if(!query->flags.whitelisted && !blockDomain &&
	   (regex_idx = match_regex(domain, dns_cache, client->id, REGEX_BLACKLIST, false)) > -1)
	{
		// We block this domain
		blockDomain = true;
		*new_status = QUERY_REGEX;
		*blockingreason = "regex blacklisted";

		// Mark domain as regex matched for this client
		dns_cache->blocking_status = REGEX_BLOCKED;
		dns_cache->deny_regex_id = regex_idx;
		return true;
	}

	// Not blocked
	return false;
}

static bool _FTL_check_blocking(int queryID, int domainID, int clientID, const char **blockingreason,
                                const char* file, const int line)
{
	// Only check blocking conditions when global blocking is enabled
	if(get_blockingstatus() == BLOCKING_DISABLED)
	{
		return false;
	}

	// Get query, domain and client pointers
	queriesData* query  = getQuery(queryID,   true);
	domainsData* domain = getDomain(domainID, true);
	clientsData* client = getClient(clientID, true);
	unsigned int cacheID = findCacheID(domainID, clientID, query->type);
	DNSCacheData *dns_cache = getDNSCache(cacheID, true);
	if(query == NULL || domain == NULL || client == NULL || dns_cache == NULL)
	{
		// Encountered memory error, skip query
		logg("WARN: No memory available, skipping query analysis");
		return false;
	}

	// Skip the entire chain of tests if we already know the answer for this
	// particular client
	unsigned char blockingStatus = dns_cache->blocking_status;
	char *domainstr = (char*)getstr(domain->domainpos);
	switch(blockingStatus)
	{
		case UNKNOWN_BLOCKED:
			// New domain/client combination.
			// We have to go through all the tests below
			if(config.debug & DEBUG_QUERIES)
			{
				logg("%s is not known", domainstr);
			}

			break;

		case BLACKLIST_BLOCKED:
			// Known as exactly blacklistes, we
			// return this result early, skipping
			// all the lengthy tests below
			*blockingreason = "exactly blacklisted";
			if(config.debug & DEBUG_QUERIES)
			{
				logg("%s is known as %s", domainstr, *blockingreason);
			}

			// Do not block if the entire query is to be permitted
			// as something along the CNAME path hit the whitelist
			if(!query->flags.whitelisted)
			{
				force_next_DNS_reply = dns_cache->force_reply;
				query_blocked(query, domain, client, QUERY_BLACKLIST);
				return true;
			}
			break;

		case GRAVITY_BLOCKED:
			// Known as gravity blocked, we
			// return this result early, skipping
			// all the lengthy tests below
			*blockingreason = "gravity blocked";
			if(config.debug & DEBUG_QUERIES)
			{
				logg("%s is known as %s", domainstr, *blockingreason);
			}

			// Do not block if the entire query is to be permitted
			// as sometving along the CNAME path hit the whitelist
			if(!query->flags.whitelisted)
			{
				force_next_DNS_reply = dns_cache->force_reply;
				query_blocked(query, domain, client, QUERY_GRAVITY);
				return true;
			}
			break;

		case REGEX_BLOCKED:
			// Known as regex blacklisted, we
			// return this result early, skipping
			// all the lengthy tests below
			*blockingreason = "regex blacklisted";
			if(config.debug & DEBUG_QUERIES)
			{
				logg("%s is known as %s", domainstr, *blockingreason);
				force_next_DNS_reply = dns_cache->force_reply;
			}

			// Do not block if the entire query is to be permitted
			// as sometving along the CNAME path hit the whitelist
			if(!query->flags.whitelisted)
			{
				query_blocked(query, domain, client, QUERY_REGEX);
				return true;
			}
			break;

		case WHITELISTED:
			// Known as whitelisted, we
			// return this result early, skipping
			// all the lengthy tests below
			if(config.debug & DEBUG_QUERIES)
			{
				logg("%s is known as not to be blocked (whitelisted)", domainstr);
			}

			query->flags.whitelisted = true;

			return false;
			break;

		case NOT_BLOCKED:
			// Known as not blocked, we
			// return this result early, skipping
			// all the lengthy tests below
			if(config.debug & DEBUG_QUERIES)
			{
				logg("%s is known as not to be blocked", domainstr);
			}

			return false;
			break;
	}

	// Skip all checks and continue if we hit already at least one whitelist in the chain
	if(query->flags.whitelisted)
	{
		if(config.debug & DEBUG_QUERIES)
		{
			logg("Query is permitted as at least one whitelist entry matched");
		}
		return false;
	}

	// Make a local copy of the domain string. The  string memory may get
	// reorganized in the following. We cannot expect domainstr to remain
	// valid for all time.
	domainstr = strdup(domainstr);
	const char *blockedDomain = domainstr;

	// Check whitelist (exact + regex) for match
	query->flags.whitelisted = in_whitelist(domainstr, dns_cache, client);

	bool blockDomain = false;
	unsigned char new_status = QUERY_UNKNOWN;

	// Check blacklist (exact + regex) and gravity for queried domain
	if(!query->flags.whitelisted)
	{
		blockDomain = check_domain_blocked(domainstr, clientID, client, query, dns_cache, blockingreason, &new_status);
	}

	// Check blacklist (exact + regex) and gravity for _esni.domain if enabled (defaulting to true)
	if(config.block_esni && !query->flags.whitelisted && !blockDomain && strncasecmp(domainstr, "_esni.", 6u) == 0)
	{
		blockDomain = check_domain_blocked(domainstr + 6u, clientID, client, query, dns_cache, blockingreason, &new_status);

		if(blockDomain)
		{
			// Truncate "_esni." from queried domain if the parenting domain was the reason for blocking this query
			blockedDomain = domainstr + 6u;
			// Force next DNS reply to be NXDOMAIN for _esni.* queries
			force_next_DNS_reply = NXDOMAIN;
			dns_cache->force_reply = NXDOMAIN;
		}
	}

	// Common actions regardless what the possible blocking reason is
	if(blockDomain)
	{
		// Adjust counters
		query_blocked(query, domain, client, new_status);

		// Debug output
		if(config.debug & DEBUG_QUERIES)
			logg("Blocking %s as %s is %s", domainstr, blockedDomain, *blockingreason);
	}
	else
	{
		// Explicitly mark as not blocked to skip the entire
		// gravity/blacklist chain when the same client asks
		// for the same domain in the future. Explicitly store
		// domain as whitelisted if this is the case
		dns_cache->blocking_status = query->flags.whitelisted ? WHITELISTED : NOT_BLOCKED;
	}

	free(domainstr);
	return blockDomain;
}


bool _FTL_CNAME(const char *domain, const struct crec *cpp, const int id, const char* file, const int line)
{
	// Does the user want to skip deep CNAME inspection?
	if(!config.cname_inspection)
	{
		return false;
	}

	// Lock shared memory
	lock_shm();

	// Get CNAME destination and source (if applicable)
	const char *src = cpp != NULL ? cpp->flags & F_BIGNAME ? cpp->name.bname->name : cpp->name.sname : NULL;
	const char *dst = domain;

	// Save status and upstreamID in corresponding query identified by dnsmasq's ID
	const int queryID = findQueryID(id);
	if(queryID < 0)
	{
		// This may happen e.g. if the original query was a PTR query
		// or "pi.hole" and we ignored them altogether
		unlock_shm();
		return false;
	}

	// Get query pointer so we can later extract the client requesting this domain for
	// the per-client blocking evaluation
	queriesData* query = getQuery(queryID, true);
	if(query == NULL)
	{
		// Nothing to be done here
		unlock_shm();
		return false;
	}

	// Example to make the terminology used in here clear:
	// CNAME abc -> 123
	// CNAME 123 -> 456
	// CNAME 456 -> 789
	// parent_domain: abc
	// child_domains: [123, 456, 789]

	// parent_domain = Domain at the top of the CNAME path
	// This is the domain which was queried first in this chain
	const int parent_domainID = query->domainID;

	// child_domain = Intermediate domain in CNAME path
	// This is the domain which was queried later in this chain
	char *child_domain = strdup(domain);
	// Convert to lowercase for matching
	strtolower(child_domain);
	const int child_domainID = findDomainID(child_domain, false);

	// Get client ID from the original query (the entire chain always
	// belongs to the same client)
	const int clientID = query->clientID;

	// Check per-client blocking for the child domain
	const char *blockingreason = NULL;
	const bool block = FTL_check_blocking(queryID, child_domainID, clientID, &blockingreason);

	// If we find during a CNAME inspection that we want to block the entire chain,
	// the originally queried domain itself was not counted as blocked. We have to
	// correct this when we are going to short-circuit the entire query
	if(block)
	{
		// Increase blocked count of parent domain
		domainsData* parent_domain = getDomain(parent_domainID, true);
		parent_domain->blockedcount++;

		// Store query response as CNAME type
		struct timeval response;
		gettimeofday(&response, 0);
		save_reply_type(F_CNAME, NULL, query, response);

		// Store domain that was the reason for blocking the entire chain
		query->CNAME_domainID = child_domainID;

		// Change blocking reason into CNAME-caused blocking
		if(query->status == QUERY_GRAVITY)
		{
			query->status = QUERY_GRAVITY_CNAME;
		}
		else if(query->status == QUERY_REGEX)
		{
			// Get parent and child DNS cache entries
			const int parent_cacheID = findCacheID(parent_domainID, clientID, query->type);
			const int child_cacheID = findCacheID(child_domainID, clientID, query->type);

			// Get cache pointers
			DNSCacheData *parent_cache = getDNSCache(parent_cacheID, true);
			DNSCacheData *child_cache = getDNSCache(child_cacheID, true);

			// Propagate ID of responsible regex up from the child to the parent domain
			if(parent_cache != NULL && child_cache != NULL)
			{
				child_cache->deny_regex_id = parent_cache->deny_regex_id;
			}

			// Set status
			query->status = QUERY_REGEX_CNAME;
		}
		else if(query->status == QUERY_BLACKLIST)
		{
			// Only set status
			query->status = QUERY_BLACKLIST_CNAME;
		}
	}

	// Debug logging for deep CNAME inspection (if enabled)
	if(config.debug & DEBUG_QUERIES)
	{
		if(src == NULL)
			logg("CNAME %s", dst);
		else
			logg("CNAME %s ---> %s", src, dst);
	}

	// Return result
	free(child_domain);
	unlock_shm();
	return block;
}


bool _FTL_new_query(const unsigned int flags, const char *name,
                    const char **blockingreason, const union all_addr *addr,
                    const char *types, const unsigned short qtype, const int id,
                    const ednsData *edns, const enum protocol proto,
                    const char* file, const int line)
{
	// Create new query in data structure

	// Get timestamp
	const double querytimestamp = double_time();

	// Save request time
	struct timeval request;
	gettimeofday(&request, 0);

	// Determine query type
	enum query_types querytype;
	switch(qtype)
	{
		case T_A:
			querytype = TYPE_A;
			break;
		case T_AAAA:
			querytype = TYPE_AAAA;
			break;
		case T_ANY:
			querytype = TYPE_ANY;
			break;
		case T_SRV:
			querytype = TYPE_SRV;
			break;
		case T_SOA:
			querytype = TYPE_SOA;
			break;
		case T_PTR:
			querytype = TYPE_PTR;
			break;
		case T_TXT:
			querytype = TYPE_TXT;
			break;
		case T_NAPTR:
			querytype = TYPE_NAPTR;
			break;
		case T_MX:
			querytype = TYPE_MX;
			break;
		case T_DS:
			querytype = TYPE_DS;
			break;
		case T_RRSIG:
			querytype = TYPE_RRSIG;
			break;
		case T_DNSKEY:
			querytype = TYPE_DNSKEY;
			break;
		case T_NS:
			querytype = TYPE_NS;
			break;
		case 64: // Scn. 2 of https://datatracker.ietf.org/doc/draft-ietf-dnsop-svcb-https/
			querytype = TYPE_SVCB;
			break;
		case 65: // Scn. 2 of https://datatracker.ietf.org/doc/draft-ietf-dnsop-svcb-https/
			querytype = TYPE_HTTPS;
			break;
		default:
			querytype = TYPE_OTHER;
			break;
	}

	// Skip AAAA queries if user doesn't want to have them analyzed
	if(!config.analyze_AAAA && querytype == TYPE_AAAA)
	{
		if(config.debug & DEBUG_QUERIES)
			logg("Not analyzing AAAA query");
		return false;
	}

	// If domain is "pi.hole" we skip this query
	if(strcasecmp(name, "pi.hole") == 0)
		return false;

	// Convert domain to lower case
	char *domainString = strdup(name);
	strtolower(domainString);

	// Get client IP address
	// The requestor's IP address can be rewritten using EDNS(0) client
	// subnet (ECS) data), however, we do not rewrite the IPs ::1 and
	// 127.0.0.1 to avoid queries originating from localhost of the
	// *distant* machine as queries coming from the *local* machine
	const sa_family_t family = (flags & F_IPV4) ? AF_INET : AF_INET6;
	char clientIP[ADDRSTRLEN+1] = { 0 };
	if(config.edns0_ecs && edns->client_set)
	{
		// Use ECS provided client
		strncpy(clientIP, edns->client, ADDRSTRLEN);
		clientIP[ADDRSTRLEN] = '\0';
	}
	else
	{
		// Use original requestor
		inet_ntop(family, addr, clientIP, ADDRSTRLEN);
	}

	// Check if user wants to skip queries coming from localhost
	if(config.ignore_localhost &&
	   (strcmp(clientIP, "127.0.0.1") == 0 || strcmp(clientIP, "::1") == 0))
	{
		free(domainString);
		return false;
	}

	// Lock shared memory
	lock_shm();

	// Find client IP
	const int clientID = findClientID(clientIP, true, false);

	// Get client pointer
	clientsData* client = getClient(clientID, true);
	if(client == NULL)
	{
		// Encountered memory error, skip query
		// Free allocated memory
		free(domainString);
		// Release thread lock
		unlock_shm();
		return false;
	}

	// Check rate-limit for this client
	if(config.rate_limit.count > 0 &&
	   ++client->rate_limit > config.rate_limit.count)
	{
		if(config.debug & DEBUG_QUERIES)
		{
			logg("Rate-limiting %s %s query \"%s\" from %s:%s",
			     proto == TCP ? "TCP" : "UDP",
			     types, domainString, next_iface, clientIP);
		}

		// Block this query
		force_next_DNS_reply = REFUSED;

		// Do not further process this query, Pi-hole has never seen it
		unlock_shm();
		return true;
	}

	// Ensure we have enough space in the queries struct
	memory_check(QUERIES);
	const int queryID = counters->queries;

	// Log new query if in debug mode
	if(config.debug & DEBUG_QUERIES)
	{
		logg("**** new %s %s query \"%s\" from %s:%s (ID %i, FTL %i, %s:%i)",
		     proto == TCP ? "TCP" : "UDP",
		     types, domainString, next_iface, clientIP, id, queryID, file, line);
	}

	// Update counters
	counters->querytype[querytype]++;

	// Update overTime
	const unsigned int timeidx = getOverTimeID(querytimestamp);
	overTime[timeidx].querytypedata[querytype]++;

	// Skip rest of the analysis if this query is not of type A or AAAA
	// but user wants to see only A and AAAA queries (pre-v4.1 behavior)
	if(config.analyze_only_A_AAAA && querytype != TYPE_A && querytype != TYPE_AAAA)
	{
		// Don't process this query further here, we already counted it
		if(config.debug & DEBUG_QUERIES) logg("Notice: Skipping new query: %s (%i)", types, id);
		free(domainString);
		unlock_shm();
		return false;
	}

	// Go through already knows domains and see if it is one of them
	const int domainID = findDomainID(domainString, true);

	// Save everything
	queriesData* query = getQuery(queryID, false);
	if(query == NULL)
	{
		// Encountered memory error, skip query
		logg("WARN: No memory available, skipping query analysis");
		// Free allocated memory
		free(domainString);
		// Release thread lock
		unlock_shm();
		return false;
	}

	query->magic = MAGICBYTE;
	query->timestamp = querytimestamp;
	query->type = querytype;
	query->qtype = qtype;
	query->status = QUERY_UNKNOWN;
	query->domainID = domainID;
	query->clientID = clientID;
	query->timeidx = timeidx;
	// Initialize database rowID with zero, will be set when the query is stored in the long-term DB
	query->db = 0;
	query->id = id;
	query->flags.complete = false;
	query->response = converttimeval(request);
	query->forwardresponse = 0u;
	// Initialize reply type
	query->reply = REPLY_UNKNOWN;
	// Store DNSSEC result for this domain
	query->dnssec = DNSSEC_UNKNOWN;
	query->CNAME_domainID = -1;
	// This query is not yet known ad forwarded or blocked
	query->flags.blocked = false;
	query->flags.whitelisted = false;

	// Indicator that this query was not forwarded so far
	query->upstreamID = -1;

	// Check and apply possible privacy level rules
	// The currently set privacy level (at the time the query is
	// generated) is stored in the queries structure
	query->privacylevel = config.privacylevel;

	// Increase DNS queries counter
	counters->queries++;
	// Count this query as unknown as long as no reply has
	// been found and analyzed
	counters->unknown++;

	// Update overTime data
	overTime[timeidx].total++;

	// Update overTime data structure with the new client
	change_clientcount(client, 0, 0, timeidx, 1);

	// Set lastQuery timer and add one query for network table
	client->lastQuery = querytimestamp;
	client->numQueriesARP++;

	// Preocess interface information of client (if available)
	if(next_iface != NULL)
	{
		if(client->ifacepos == 0u)
		{
			// Store in the client data if unknown so far
			client->ifacepos = addstr(next_iface);
		}
		else
		{
			// Check if this is still the same interface or
			// if the client moved to another interface
			// (may require group re-processing)
			const char *oldiface = getstr(client->ifacepos);
			if(strcasecmp(oldiface, next_iface) != 0)
			{
				if(config.debug & DEBUG_CLIENTS)
				{
					const char *clientName = getstr(client->namepos);
					logg("Client %s (%s) changed interface: %s -> %s",
					     clientIP, clientName, oldiface, next_iface);
				}

				gravityDB_reload_groups(client);
			}
		}
	}

	// Set client MAC address from EDNS(0) information (if available)
	if(config.edns0_ecs && edns->mac_set)
	{
		memcpy(client->hwaddr, edns->mac_byte, 6);
		client->hwlen = 6;
	}

	// Try to obtain MAC address from dnsmasq's cache (also asks the kernel)
	if(client->hwlen < 1)
	{
		union mysockaddr hwaddr = {{ 0 }};
		hwaddr.sa.sa_family = family;
		if(family == AF_INET)
		{
			hwaddr.sa.sa_family = AF_INET;
			hwaddr.in.sin_addr.s_addr = addr->addr4.s_addr;
		}
		else // AF_INET6
		{
			hwaddr.sa.sa_family = AF_INET6;
			memcpy(&hwaddr.in6.sin6_addr, &addr->addr6, sizeof(addr->addr6));
			hwaddr.in.sin_addr.s_addr = addr->addr4.s_addr;
		}
		client->hwlen = find_mac(&hwaddr, client->hwaddr, 1, time(NULL));
		if(config.debug & DEBUG_ARP)
		{
			if(client->hwlen == 6)
				logg("find_mac(\"%s\") returned hardware address "
				     "%02X:%02X:%02X:%02X:%02X:%02X", clientIP,
				     client->hwaddr[0], client->hwaddr[1], client->hwaddr[2],
				     client->hwaddr[3], client->hwaddr[4], client->hwaddr[5]);
			else
				logg("find_mac(\"%s\") returned %i bytes of data",
				     clientIP, client->hwlen);
		}
	}

	bool blockDomain = FTL_check_blocking(queryID, domainID, clientID, blockingreason);

	// Free allocated memory
	free(domainString);

	// Release thread lock
	unlock_shm();

	return blockDomain;
}

void _FTL_get_blocking_metadata(union all_addr **addrp, unsigned int *flags, const char* file, const int line)
{
	// Check first if we need to force our reply to something different than the
	// default/configured blocking mode. For instance, we need to force NXDOMAIN
	// for intercepted _esni.* queries.
	if(force_next_DNS_reply == NXDOMAIN)
	{
		*flags = F_NXDOMAIN;
		// Reset DNS reply forcing
		force_next_DNS_reply = 0u;
		return;
	}
	else if(force_next_DNS_reply == REFUSED)
	{
		// Empty flags result in REFUSED
		*flags = 0;
		// Reset DNS reply forcing
		force_next_DNS_reply = 0u;
		return;
	}

	// Add flags according to current blocking mode
	// We bit-add here as flags already contains either F_IPV4 or F_IPV6
	*flags |= blocking_flags;

	if(*flags & F_IPV6)
	{
		// Pass blocking IPv6 address (will be :: in most cases)
		*addrp = &blocking_addrp_v6;
	}
	else
	{
		// Pass blocking IPv4 address (will be 0.0.0.0 in most cases)
		*addrp = &blocking_addrp_v4;
	}

	if(config.blockingmode == MODE_NX)
	{
		// If we block in NXDOMAIN mode, we add the NEGATIVE response
		// and the NXDOMAIN flags
		*flags = F_NXDOMAIN;
	}
	else if(config.blockingmode == MODE_NODATA ||
	       (config.blockingmode == MODE_IP_NODATA_AAAA && (*flags & F_IPV6)))
	{
		// If we block in NODATA mode or NODATA for AAAA queries, we apply
		// the NOERROR response flag. This ensures we're sending an empty response
		*flags = F_NOERR;
	}
}

void _FTL_forwarded(const unsigned int flags, const char *name, const struct server *serv, const int id,
                    const char* file, const int line)
{
	// Save that this query got forwarded to an upstream server

	// Lock shared memory
	lock_shm();

	// Get forward destination IP address and port
	in_port_t upstreamPort = 53;
	char dest[ADDRSTRLEN];
	// If addr == NULL, we will only duplicate an empty string instead of uninitialized memory
	dest[0] = '\0';
	if(serv != NULL)
	{
		if(serv->addr.sa.sa_family == AF_INET)
		{
			inet_ntop(AF_INET, &serv->addr.in.sin_addr, dest, ADDRSTRLEN);
			upstreamPort = ntohs(serv->addr.in.sin_port);
		}
		else
		{
			inet_ntop(AF_INET6, &serv->addr.in6.sin6_addr, dest, ADDRSTRLEN);
			upstreamPort = ntohs(serv->addr.in6.sin6_port);
		}
	}

	// Convert upstreamIP to lower case
	char *upstreamIP = strdup(dest);
	strtolower(upstreamIP);

	// Debug logging
	if(config.debug & DEBUG_QUERIES)
		logg("**** forwarded %s to %s#%u (ID %i, %s:%i)",
		     name, upstreamIP, upstreamPort, id, file, line);

	// Save status and upstreamID in corresponding query identified by dnsmasq's ID
	const int queryID = findQueryID(id);
	if(queryID < 0)
	{
		// This may happen e.g. if the original query was a PTR query or "pi.hole"
		// as we ignore them altogether
		free(upstreamIP);
		unlock_shm();
		return;
	}

	// Get query pointer
	queriesData* query = getQuery(queryID, true);

	// Proceed only if
	// - current query has not been marked as replied to so far
	//   (it could be that answers from multiple forward
	//    destinations are coming in for the same query)
	// - the query was formally known as cached but had to be forwarded
	//   (this is a special case further described below)
	// Use short-circuit evaluation to check if query is NULL
	if(query == NULL || (query->flags.complete && query->status != QUERY_CACHE))
	{
		free(upstreamIP);
		unlock_shm();
		return;
	}

	// Get ID of upstream destination, create new upstream record
	// if not found in current data structure
	const int upstreamID = findUpstreamID(upstreamIP, upstreamPort);
	query->upstreamID = upstreamID;

	upstreamsData *upstream = getUpstream(upstreamID, true);
	if(upstream != NULL)
<<<<<<< HEAD
		upstream->lastQuery = double_time();
=======
	{
		upstream->count++;
		upstream->lastQuery = time(NULL);
	}

	// Update counter for forwarded queries
	counters->forwarded++;
>>>>>>> 2999e2b5

	// Get time index for this query
	const unsigned int timeidx = query->timeidx;

	if(query->status == QUERY_CACHE)
	{
		// Detect if we cached the <CNAME> but need to ask the upstream
		// servers for the actual IPs now, we remove this query from the
		// counters for cache replied queries as we had to forward a
		// request for it. Example:
		// Assume a domain a.com is a CNAME which is cached and has a very
		// long TTL. It point to another domain server.a.com which has an
		// A record but this has a much lower TTL.
		// If you now query a.com and then again after some time, you end
		// up in a situation where dnsmasq can answer the first level of
		// the DNS result (the CNAME) from cache, hence the status of this
		// query is marked as "answered from cache" in FTLDNS. However, for
		// server.a.com wit the much shorter TTL, we still have to forward
		// something and ask the upstream server for the final IP address.
		// This code section acknowledges this by removing one entry from
		// the cached counters as we will re-brand this query as having been
		// forwarded in the following.
		counters->cached--;
		// Also correct overTime data
		overTime[timeidx].cached--;

		// Correct reply timer
		struct timeval response;
		gettimeofday(&response, 0);
		// Reset timer, shift slightly into the past to acknowledge the time
		// FTLDNS needed to look up the CNAME in its cache
		query->response = converttimeval(response) - query->response;
	}
	else
	{
		// Normal forwarded query (status is set below)
		// Query is no longer unknown
		counters->unknown--;
		// Hereby, this query is now fully determined
		query->flags.complete = true;
	}

	// Set query status to forwarded only after the
	// if(query->status == QUERY_CACHE) { ... }
	// from above as otherwise this check will always
	// be negative
	query->status = QUERY_FORWARDED;

	// Update overTime data
	overTime[timeidx].forwarded++;

<<<<<<< HEAD
	// Update counter for forwarded queries
	counters->forwarded++;

	struct timeval request;
	gettimeofday(&request, 0);
	query->forwardresponse = converttimeval(request);

=======
>>>>>>> 2999e2b5
	// Release allocated memory
	free(upstreamIP);

	// Unlock shared memory
	unlock_shm();
}

void FTL_dnsmasq_reload(void)
{
	// This function is called by the dnsmasq code on receive of SIGHUP
	// *before* clearing the cache and rereading the lists

	logg("Reloading DNS cache");
	lock_shm();

	// (Re-)open FTL database connection
	piholeFTLDB_reopen();

	// Request reload the privacy level
	set_event(RELOAD_PRIVACY_LEVEL);

	// Reread pihole-FTL.conf to see which blocking mode the user wants to use
	// It is possible to change the blocking mode here as we anyhow clear the
	// cache and reread all blocking lists
	// Passing NULL to this function means it has to open the config file on
	// its own behalf (on initial reading, the config file is already opened)
	get_blocking_mode(NULL);
	// Update blocking metadata (target IP addresses and DNS header flags)
	// as the blocking mode might have changed
	prepare_blocking_metadata();

	// Reread pihole-FTL.conf to see which debugging flags are set
	read_debuging_settings(NULL);

	// Gravity database updates
	// - (Re-)open gravity database connection
	// - Get number of blocked domains
	// - Read and compile regex filters (incl. per-client)
	// - Flush FTL's DNS cache
	set_event(RELOAD_GRAVITY);

	// Print current set of capabilities if requested via debug flag
	if(config.debug & DEBUG_CAPS)
		check_capabilities();

	unlock_shm();

	// Set resolver as ready
	resolver_ready = true;
}

void _FTL_reply(const unsigned int flags, const char *name, const union all_addr *addr, const int id,
                const char* file, const int line)
{
	// Lock shared memory
	lock_shm();

	// Determine returned result if available
	char dest[ADDRSTRLEN]; dest[0] = '\0';
	if(addr)
	{
		inet_ntop((flags & F_IPV4) ? AF_INET : AF_INET6, addr, dest, ADDRSTRLEN);
	}

	// Extract answer (used e.g. for detecting if a local config is a user-defined
	// wildcard blocking entry in form "server=/tobeblocked.com/")
	const char *answer = dest;
	if(flags & F_CNAME)
		answer = "(CNAME)";
	else if((flags & F_NEG) && (flags & F_NXDOMAIN))
		answer = "(NXDOMAIN)";
	else if(flags & F_NEG)
		answer = "(NODATA)";
	else if(flags & F_RCODE && addr != NULL)
	{
		unsigned int rcode = addr->log.rcode;
		if(rcode == REFUSED)
		{
			// This happens, e.g., in a "nowhere to forward to" situation
			answer = "REFUSED (nowhere to forward to)";
		}
		else if(rcode == SERVFAIL)
		{
			// This happens on upstream destionation errors
			answer = "SERVFAIL";
		}
	}

	// Possible debugging output
	if(config.debug & DEBUG_QUERIES)
	{
		logg("**** got reply %s is %s (ID %i, %s:%i)", name, answer, id, file, line);
		print_flags(flags);
	}

	// Get response time
	struct timeval response;
	gettimeofday(&response, 0);

	// Save status in corresponding query identified by dnsmasq's ID
	const int i = findQueryID(id);
	if(i < 0)
	{
		// This may happen e.g. if the original query was "pi.hole"
		if(config.debug & DEBUG_QUERIES) logg("FTL_reply(): Query %i has not been found", id);
		unlock_shm();
		return;
	}

	// Get query pointer
	queriesData* query = getQuery(i, true);

	// Check if reply time is still unknown
	// We only process the first reply in here
	// Use short-circuit evaluation to check if query is NULL
	if(query == NULL || query->reply != REPLY_UNKNOWN)
	{
		// Nothing to be done here
		unlock_shm();
		return;
	}

	// Determine if this reply is an exact match for the queried domain
	const int domainID = query->domainID;

	// Get domain pointer
	domainsData* domain = getDomain(domainID, true);
	if(domain == NULL)
	{
		// Memory error, skip reply
		unlock_shm();
		return;
	}

	// Check if this domain matches exactly
	const bool isExactMatch = strcmp_escaped(name, getstr(domain->domainpos));

	if((flags & F_CONFIG) && isExactMatch && !query->flags.complete)
	{
		// Answered from local configuration, might be a wildcard or user-provided
		// This query is no longer unknown
		counters->unknown--;

		// Get time index
		const unsigned int timeidx = query->timeidx;

		// Answered from a custom (user provided) cache file or because
		// we're the authorative DNS server (e.g. DHCP server and this
		// is our own domain)
		counters->cached++;
		overTime[timeidx].cached++;
		query->status = QUERY_CACHE;

		// Save reply type and update individual reply counters
		save_reply_type(flags, addr, query, response);

		// Hereby, this query is now fully determined
		query->flags.complete = true;
	}
	else if((flags & F_FORWARD) && isExactMatch)
	{
		// Save query response time
		upstreamsData *upstream = getUpstream(query->upstreamID, true);
		upstream->responses++;
		unsigned long rtime = converttimeval(response) - query->response;
		upstream->rtime += rtime;
		unsigned long mean = upstream->rtime / upstream->responses;
		upstream->rtuncertainty += (mean - rtime)*(mean - rtime);

		// Only proceed if query is not already known
		// to have been blocked by Quad9
		if(query->status != QUERY_EXTERNAL_BLOCKED_IP &&
		   query->status != QUERY_EXTERNAL_BLOCKED_NULL &&
		   query->status != QUERY_EXTERNAL_BLOCKED_NXRA)
		{
			// Save reply type and update individual reply counters
			save_reply_type(flags, addr, query, response);

			// Detect if returned IP indicates that this query was blocked
			detect_blocked_IP(flags, addr, i);
		}
	}
	else if(flags & F_REVERSE)
	{
		// isExactMatch is not used here as the PTR is special.
		// Example:
		// Question: PTR 8.8.8.8
		// will lead to:
		//   domain->domain = 8.8.8.8.in-addr.arpa
		// and will return
		//   name = google-public-dns-a.google.com
		// Hence, isExactMatch is always false

		// Save reply type and update individual reply counters
		save_reply_type(flags, addr, query, response);
	}
	else if(isExactMatch && !query->flags.complete)
	{
		logg("*************************** unknown REPLY ***************************");
		print_flags(flags);
	}

	unlock_shm();
}

static void detect_blocked_IP(const unsigned short flags, const union all_addr *addr, const int queryID)
{
	// Compare returned IP against list of known blocking splash pages

	if (!addr)
	{
		return;
	}

	// First, we check if we want to skip this result even before comparing against the known IPs
	if(flags & F_HOSTS || flags & F_REVERSE)
	{
		// Skip replies which originated locally. Otherwise, we would
		// count gravity.list blocked queries as externally blocked.
		// Also: Do not mark responses of PTR requests as externally blocked.
		if(config.debug & DEBUG_EXTBLOCKED)
		{
			const char *cause = (flags & F_HOSTS) ? "origin is HOSTS" : "query is PTR";
			logg("Skipping detection of external blocking IP for ID %i as %s", queryID, cause);
		}

		// Return early, do not compare against known blocking page IP addresses below
		return;
	}

	// If received one of the following IPs as reply, OpenDNS
	// (Cisco Umbrella) blocked this query
	// See https://support.opendns.com/hc/en-us/articles/227986927-What-are-the-Cisco-Umbrella-Block-Page-IP-Addresses-
	// for a full list of these IP addresses
	in_addr_t ipv4Addr = ntohl(addr->addr4.s_addr);
	in_addr_t ipv6Addr = ntohl(addr->addr6.s6_addr32[3]);
	// Check for IP block 146.112.61.104 - 146.112.61.110
	if((flags & F_IPV4) && ipv4Addr >= 0x92703d68 && ipv4Addr <= 0x92703d6e)
	{
		if(config.debug & DEBUG_EXTBLOCKED)
		{
			const queriesData* query = getQuery(queryID, true);
			if(query != NULL)
			{
				const domainsData* domain = getDomain(query->domainID, true);
				if(domain != NULL)
				{
					char answer[ADDRSTRLEN]; answer[0] = '\0';
					inet_ntop(AF_INET, addr, answer, ADDRSTRLEN);
					logg("Upstream responded with known blocking page (IPv4), ID %i:\n\t\"%s\" -> \"%s\"",
					     queryID, getstr(domain->domainpos), answer);
				}
			}
		}

		// Update status
		query_externally_blocked(queryID, QUERY_EXTERNAL_BLOCKED_IP);
	}
	// Check for IP block :ffff:146.112.61.104 - :ffff:146.112.61.110
	else if(flags & F_IPV6 &&
	        addr->addr6.s6_addr32[0] == 0 &&
	        addr->addr6.s6_addr32[1] == 0 &&
	        addr->addr6.s6_addr32[2] == 0xffff0000 &&
	        ipv6Addr >= 0x92703d68 && ipv6Addr <= 0x92703d6e)
	{
		if(config.debug & DEBUG_EXTBLOCKED)
		{
			const queriesData* query = getQuery(queryID, true);
			if(query != NULL)
			{
				const domainsData* domain = getDomain(query->domainID, true);
				if(domain != NULL)
				{
					char answer[ADDRSTRLEN]; answer[0] = '\0';
					inet_ntop(AF_INET6, addr, answer, ADDRSTRLEN);
					logg("Upstream responded with known blocking page (IPv6), ID %i:\n\t\"%s\" -> \"%s\"",
					     queryID, getstr(domain->domainpos), answer);
				}
			}
		}

		// Update status
		query_externally_blocked(queryID, QUERY_EXTERNAL_BLOCKED_IP);
	}

	// If upstream replied with 0.0.0.0 or ::,
	// we assume that it filtered the reply as
	// nothing is reachable under these addresses
	else if(flags & F_IPV4 && ipv4Addr == 0)
	{
		if(config.debug & DEBUG_EXTBLOCKED)
		{
			const queriesData* query = getQuery(queryID, true);
			if(query != NULL)
			{
				const domainsData* domain = getDomain(query->domainID, true);
				if(domain != NULL)
				{
					logg("Upstream responded with 0.0.0.0, ID %i:\n\t\"%s\" -> \"0.0.0.0\"",
					     queryID, getstr(domain->domainpos));
				}
			}
		}

		// Update status
		query_externally_blocked(queryID, QUERY_EXTERNAL_BLOCKED_NULL);
	}
	else if(flags & F_IPV6 &&
	        addr->addr6.s6_addr32[0] == 0 &&
	        addr->addr6.s6_addr32[1] == 0 &&
	        addr->addr6.s6_addr32[2] == 0 &&
	        addr->addr6.s6_addr32[3] == 0)
	{
		if(config.debug & DEBUG_EXTBLOCKED)
		{
			const queriesData* query = getQuery(queryID, true);
			if(query != NULL)
			{
				const domainsData* domain = getDomain(query->domainID, true);
				if(domain != NULL)
				{
					logg("Upstream responded with ::, ID %i:\n\t\"%s\" -> \"::\"",
					     queryID, getstr(domain->domainpos));
				}
			}
		}

		// Update status
		query_externally_blocked(queryID, QUERY_EXTERNAL_BLOCKED_NULL);
	}
}

static void query_externally_blocked(const int queryID, const enum query_status status)
{
	// Get query pointer
	queriesData* query = getQuery(queryID, true);
	if(query == NULL)
	{
		// Memory error, skip check for this query
		return;
	}

	// If query is already known to be externally blocked,
	// then we have nothing to do here
	if(query->status == QUERY_EXTERNAL_BLOCKED_IP ||
	   query->status == QUERY_EXTERNAL_BLOCKED_NULL ||
	   query->status == QUERY_EXTERNAL_BLOCKED_NXRA)
		return;

	// Mark query as blocked
	domainsData* domain = getDomain(query->domainID, true);
	clientsData* client = getClient(query->clientID, true);
	query_blocked(query, domain, client, status);
}

void _FTL_cache(const unsigned int flags, const char *name, const union all_addr *addr,
                const char *arg, const int id, const char* file, const int line)
{
	// Save that this query got answered from cache

	// If domain is "pi.hole", we skip this query
	// We compare case-insensitive here
	if(strcasecmp(name, "pi.hole") == 0)
	{
		return;
	}

	// Debug logging
	if(config.debug & DEBUG_QUERIES)
	{
		// Obtain destination IP address if available for this query type
		char dest[ADDRSTRLEN]; dest[0] = '\0';
		if(addr)
		{
			inet_ntop((flags & F_IPV4) ? AF_INET : AF_INET6, addr, dest, ADDRSTRLEN);
		}
		logg("**** got cache answer for %s / %s / %s (ID %i, %s:%i)", name, dest, arg, id, file, line);
		print_flags(flags);
	}

	// Get response time
	struct timeval response;
	gettimeofday(&response, 0);

	// Lock shared memory
	lock_shm();

	if(((flags & F_HOSTS) && (flags & F_IMMORTAL)) ||
	   ((flags & F_NAMEP) && (flags & F_DHCP)) ||
	   (flags & F_FORWARD) ||
	   (flags & F_REVERSE) ||
	   (flags & F_RRNAME))
	{
		// Local list: /etc/hosts, /etc/pihole/local.list, etc.
		// or
		// DHCP server reply
		// or
		// cached answer to previously forwarded request

		// Determine requesttype
		unsigned char requesttype = 0;
		if((flags & F_HOSTS) || // local.list, hostname.list, /etc/hosts and others
		  ((flags & F_NAMEP) && (flags & F_DHCP)) || // DHCP server reply
		   (flags & F_FORWARD) || // cached answer to previously forwarded request
		   (flags & F_REVERSE) || // cached answer to reverse request (PTR)
		   (flags & F_RRNAME)) // cached answer to TXT query
		{
			requesttype = QUERY_CACHE;
		}
		else
		{
			logg("*************************** unknown CACHE reply (1) ***************************");
			print_flags(flags);
			unlock_shm();
			return;
		}

		// Search query in FTL's query data
		const int queryID = findQueryID(id);
		if(queryID < 0)
		{
			// This may happen e.g. if the original query was a PTR query or "pi.hole"
			// as we ignore them altogether
			unlock_shm();
			return;
		}

		// Get query pointer
		queriesData* query = getQuery(queryID, true);

		// Skip this query if already marked as complete
		// Use short-circuit evaluation to check query if query is NULL
		if(query == NULL || query->flags.complete)
		{
			unlock_shm();
			return;
		}

		// This query is no longer unknown
		counters->unknown--;

		// Get time index
		const unsigned int timeidx = query->timeidx;

		query->status = requesttype;

		// Detect if returned IP indicates that this query was blocked
		detect_blocked_IP(flags, addr, queryID);

		// Re-read requesttype as detect_blocked_IP() might have changed it
		requesttype = query->status;

		// Handle counters accordingly
		switch(requesttype)
		{
			case QUERY_CACHE: // cached from one of the lists
				counters->cached++;
				overTime[timeidx].cached++;
				break;
			case QUERY_EXTERNAL_BLOCKED_IP:
			case QUERY_EXTERNAL_BLOCKED_NULL:
			case QUERY_EXTERNAL_BLOCKED_NXRA:
				// everything has already been done
				// in query_externally_blocked()
				break;
		}

		// Save reply type and update individual reply counters
		save_reply_type(flags, addr, query, response);

		// Hereby, this query is now fully determined
		query->flags.complete = true;
	}
	else
	{
		logg("*************************** unknown CACHE reply (2) ***************************");
		print_flags(flags);
	}
	unlock_shm();
}

static void query_blocked(queriesData* query, domainsData* domain, clientsData* client, const unsigned char new_status)
{
	// Get response time
	struct timeval response;
	gettimeofday(&response, 0);
	save_reply_type(blocking_flags, NULL, query, response);

	// Adjust counters if we recorded a non-blocking status
	if(query->status == QUERY_UNKNOWN)
	{
		counters->unknown--;
	}
	else if(query->status == QUERY_FORWARDED)
	{
		counters->forwarded--;
		overTime[query->timeidx].forwarded--;

		// Get forward pointer
		upstreamsData* upstream = getUpstream(query->upstreamID, true);
		if(upstream != NULL)
			upstream->count--;
	}
	else if(query->status == QUERY_CACHE)
	{
		counters->cached--;
	}
	else
	{
		// Already a blocked query, no need to change anything
		return;
	}

	// Count as blocked query
	counters->blocked++;
	overTime[query->timeidx].blocked++;
	if(domain != NULL)
		domain->blockedcount++;
	if(client != NULL)
		change_clientcount(client, 0, 1, -1, 0);

	// Update status
	query->status = new_status;
	query->flags.blocked = true;
}

void _FTL_dnssec(const int status, const int id, const char* file, const int line)
{
	// Process DNSSEC result for a domain

	// Lock shared memory
	lock_shm();

	// Search for corresponding query identified by ID
	const int queryID = findQueryID(id);
	if(queryID < 0)
	{
		// This may happen e.g. if the original query was an unhandled query type
		unlock_shm();
		return;
	}

	// Get query pointer
	queriesData* query = getQuery(queryID, true);
	if(query == NULL)
	{
		// Memory error, skip this DNSSEC details
		unlock_shm();
		return;
	}

	// Debug logging
	if(config.debug & DEBUG_QUERIES)
	{
		// Get domain pointer
		const domainsData* domain = getDomain(query->domainID, true);
		if(domain != NULL)
		{
			logg("**** got DNSSEC details for %s: %i (ID %i, %s:%i)", getstr(domain->domainpos), status, id, file, line);
		}
	}

	// Iterate through possible values
	if(status == STAT_SECURE)
		query->dnssec = DNSSEC_SECURE;
	else if(status == STAT_INSECURE)
		query->dnssec = DNSSEC_INSECURE;
	else
		query->dnssec = DNSSEC_BOGUS;

	// Unlock shared memory
	unlock_shm();
}

void _FTL_upstream_error(const unsigned int rcode, const int id, const char* file, const int line)
{
	// Process upstream errors
	// Queries with error are those where the RCODE
	// in the DNS header is neither NOERROR nor NXDOMAIN.

	// Lock shared memory
	lock_shm();

	// Search for corresponding query identified by ID
	const int queryID = findQueryID(id);
	if(queryID < 0)
	{
		// This may happen e.g. if the original query was an unhandled query type
		unlock_shm();
		return;
	}

	// Get query pointer
	queriesData* query = getQuery(queryID, true);
	if(query == NULL)
	{
		// Memory error, skip this query
		unlock_shm();
		return;
	}

	// Translate dnsmasq's rcode into something we can use
	const char *rcodestr = NULL;
	switch(rcode)
	{
		case SERVFAIL:
			rcodestr = "SERVFAIL";
			query->reply = REPLY_SERVFAIL;
			break;
		case REFUSED:
			rcodestr = "REFUSED";
			query->reply = REPLY_REFUSED;
			break;
		case NOTIMP:
			rcodestr = "NOT IMPLEMENTED";
			query->reply = REPLY_NOTIMP;
			break;
		default:
			rcodestr = "UNKNOWN";
			query->reply = REPLY_OTHER;
			break;
	}

	// Debug logging
	if(config.debug & DEBUG_QUERIES)
	{
		// Get domain pointer
		const domainsData* domain = getDomain(query->domainID, true);

		// Get domain name
		const char *domainname;
		if(domain != NULL)
			domainname = getstr(domain->domainpos);
		else
			domainname = "<cannot access domain struct>";

		logg("**** got error report for %s: %s (ID %i, %s:%i)", domainname, rcodestr, id, file, line);

		if(query->reply == REPLY_OTHER)
		{
			logg("Unknown rcode = %i", rcode);
		}
	}

	// Unlock shared memory
	unlock_shm();
}

void _FTL_header_analysis(const unsigned char header4, const unsigned int rcode, const int id, const char* file, const int line)
{
	// Analyze DNS header bits

	// Check if RA bit is unset in DNS header and rcode is NXDOMAIN
	// If the response code (rcode) is NXDOMAIN, we may be seeing a response from
	// an externally blocked query. As they are not always accompany a necessary
	// SOA record, they are not getting added to our cache and, therefore,
	// FTL_reply() is never getting called from within the cache routines.
	// Hence, we have to store the necessary information about the NXDOMAIN
	// reply already here.
	if((header4 & 0x80) || rcode != NXDOMAIN)
	{
		// RA bit is set or rcode is not NXDOMAIN
		return;
	}

	// Lock shared memory
	lock_shm();

	// Search for corresponding query identified by ID
	const int queryID = findQueryID(id);
	if(queryID < 0)
	{
		// This may happen e.g. if the original query was an unhandled query type
		unlock_shm();
		return;
	}

	// Get query pointer
	queriesData* query = getQuery(queryID, true);
	if(query == NULL)
	{
		// Memory error, skip this query
		unlock_shm();
		return;
	}

	// Possible debugging information
	if(config.debug & DEBUG_QUERIES)
	{
		// Get domain pointer
		const domainsData* domain = getDomain(query->domainID, true);

		// Get domain name
		const char *domainname;
		if(domain != NULL)
			domainname = getstr(domain->domainpos);
		else
			domainname = "<cannot access domain struct>";

		logg("**** %s externally blocked (ID %i, FTL %i, %s:%i)", domainname, id, queryID, file, line);
	}

	// Get response time
	struct timeval response;
	gettimeofday(&response, 0);

	// Store query as externally blocked
	query_externally_blocked(queryID, QUERY_EXTERNAL_BLOCKED_NXRA);

	// Store reply type as replied with NXDOMAIN
	save_reply_type(F_NEG | F_NXDOMAIN, NULL, query, response);

	// Unlock shared memory
	unlock_shm();
}

void print_flags(const unsigned int flags)
{
	// Debug function, listing resolver flags in clear text
	// e.g. "Flags: F_FORWARD F_NEG F_IPV6"

	// Only print flags if corresponding debugging flag is set
	if(!(config.debug & DEBUG_FLAGS))
		return;

	char *flagstr = calloc(sizeof(flagnames) + 1, sizeof(char));
	for (unsigned int i = 0; i < (sizeof(flagnames) / sizeof(*flagnames)); i++)
		if (flags & (1u << i))
			strcat(flagstr, flagnames[i]);
	logg("     Flags: %s", flagstr);
	free(flagstr);
}

static void save_reply_type(const unsigned int flags, const union all_addr *addr,
                            queriesData* query, const struct timeval response)
{
	// Iterate through possible values
	if(flags & F_NEG || force_next_DNS_reply == NXDOMAIN)
	{
		if(flags & F_NXDOMAIN)
		{
			// NXDOMAIN
			query->reply = REPLY_NXDOMAIN;
			counters->reply_NXDOMAIN++;
		}
		else
		{
			// NODATA(-IPv6)
			query->reply = REPLY_NODATA;
			counters->reply_NODATA++;
		}
	}
	else if(flags & F_CNAME)
	{
		// <CNAME>
		query->reply = REPLY_CNAME;
		counters->reply_CNAME++;
	}
	else if(flags & F_REVERSE)
	{
		// reserve lookup
		query->reply = REPLY_DOMAIN;
		counters->reply_domain++;
	}
	else if(flags & F_RRNAME)
	{
		// TXT query
		query->reply = REPLY_RRNAME;
	}
	else if((flags & F_RCODE && addr != NULL) || force_next_DNS_reply == REFUSED)
	{
		if((addr != NULL && addr->log.rcode == REFUSED)
		   || force_next_DNS_reply == REFUSED )
		{
			// REFUSED query
			query->reply = REPLY_REFUSED;
		}
		else if(addr != NULL && addr->log.rcode == SERVFAIL)
		{
			// SERVFAIL query
			query->reply = REPLY_SERVFAIL;
		}
	}
	else
	{
		// Valid IP
		query->reply = REPLY_IP;
		counters->reply_IP++;
	}

	// Save response time (relative time)
	query->response = converttimeval(response) -
	                            query->response;
}

pthread_t DBthread;
pthread_t GCthread;
pthread_t DNSclientthread;
pthread_t timerthread;

void FTL_fork_and_bind_sockets(struct passwd *ent_pw)
{
	// Going into daemon mode involves storing the
	// PID of the generated child process. If FTL
	// is asked to stay in foreground, we just save
	// the PID of the current process in the PID file
	if(daemonmode)
		go_daemon();
	else
		savepid();

	// Handle real-time signals in this process (and its children)
	// Helper processes are already split from the main instance
	// so they will not listen to real-time signals
	handle_realtime_signals();

	// We will use the attributes object later to start all threads in
	// detached mode
	pthread_attr_t attr;
	// Initialize thread attributes object with default attribute values
	pthread_attr_init(&attr);
	// When a detached thread terminates, its resources are automatically
	// released back to the system without the need for another thread to
	// join with the terminated thread
	pthread_attr_setdetachstate(&attr, PTHREAD_CREATE_DETACHED);

	// Start database thread if database is used
	if(pthread_create( &DBthread, &attr, DB_thread, NULL ) != 0)
	{
		logg("Unable to open database thread. Exiting...");
		exit(EXIT_FAILURE);
	}

	// Start thread that will stay in the background until garbage
	// collection needs to be done
	if(pthread_create( &GCthread, &attr, GC_thread, NULL ) != 0)
	{
		logg("Unable to open GC thread. Exiting...");
		exit(EXIT_FAILURE);
	}

	// Start thread that will stay in the background until host names
	// needs to be resolved
	if(pthread_create( &DNSclientthread, &attr, DNSclient_thread, NULL ) != 0)
	{
		logg("Unable to open DNS client thread. Exiting...");
		exit(EXIT_FAILURE);
	}

	// Start thread that will stay in the background until timed events
	// are happening (such as blocking status changes)
	if(pthread_create( &timerthread, &attr, timer, NULL ) != 0)
	{
		logg("Unable to open timer thread. Exiting...");
		exit(EXIT_FAILURE);
	}

	// Chown files if FTL started as user root but a dnsmasq config
	// option states to run as a different user/group (e.g. "nobody")
	if(getuid() == 0)
	{
		// Only print this and change ownership of shmem objects when
		// we're actually dropping root (user/group my be set to root)
		if(ent_pw != NULL && ent_pw->pw_uid != 0)
		{
			logg("INFO: FTL is going to drop from root to user %s (UID %d)",
			     ent_pw->pw_name, (int)ent_pw->pw_uid);
			if(chown(FTLfiles.log, ent_pw->pw_uid, ent_pw->pw_gid) == -1)
				logg("Setting ownership (%i:%i) of %s failed: %s (%i)",
				ent_pw->pw_uid, ent_pw->pw_gid, FTLfiles.log, strerror(errno), errno);
			if(chown(FTLfiles.FTL_db, ent_pw->pw_uid, ent_pw->pw_gid) == -1)
				logg("Setting ownership (%i:%i) of %s failed: %s (%i)",
				ent_pw->pw_uid, ent_pw->pw_gid, FTLfiles.FTL_db, strerror(errno), errno);
			chown_all_shmem(ent_pw);
		}
		else
		{
			logg("INFO: FTL is running as root");
		}
	}
	else
	{
		uid_t uid;
		struct passwd *current_user;
		if ((current_user = getpwuid(uid = geteuid())) != NULL)
			logg("INFO: FTL is running as user %s (UID %d)",
			     current_user->pw_name, (int)current_user->pw_uid);
		else
			logg("INFO: Failed to obtain information about FTL user");
	}

	// Obtain DNS port from dnsmasq daemon
	config.dns_port = daemon->port;

	// Initialize FTL HTTP server
	http_init();
}

// int cache_inserted, cache_live_freed are defined in dnsmasq/cache.c
void getCacheInformation(cacheinforecord *cacheinfo)
{
	// cache-size - interpretation is obvious
	cacheinfo->cache_size = daemon->cachesize;
	// cache-live-freed - interpretation see below
	cacheinfo->cache_live_freed = daemon->metrics[METRIC_DNS_CACHE_LIVE_FREED];
	// cache-inserted - interpretation see below
	cacheinfo->cache_inserted = daemon->metrics[METRIC_DNS_CACHE_INSERTED];
	// cache-live-freed and cache-inserted:
	// It means the resolver handled <cache-inserted> names lookups that
	// needed to be sent to upstream servers and that <cache-live-freed>
	// was thrown out of the cache before reaching the end of its
	// time-to-live, to make room for a newer name.
	// For <cache-live-freed>, smaller is better. New queries are always
	// cached. If the cache is full with entries which haven't reached
	// the end of their time-to-live, then the entry which hasn't been
	// looked up for the longest time is evicted.
}

void FTL_forwarding_retried(const struct server *serv, const int oldID, const int newID, const bool dnssec)
{
	// Forwarding to upstream server failed

	// Lock shared memory
	lock_shm();

	// Try to obtain destination IP address if available
	char dest[ADDRSTRLEN];
	in_port_t upstreamPort = 53;
	dest[0] = '\0';
	if(serv != NULL)
	{
		if(serv->addr.sa.sa_family == AF_INET)
		{
			inet_ntop(AF_INET, &serv->addr.in.sin_addr, dest, ADDRSTRLEN);
			upstreamPort = ntohs(serv->addr.in.sin_port);
		}
		else
		{
			inet_ntop(AF_INET6, &serv->addr.in6.sin6_addr, dest, ADDRSTRLEN);
			upstreamPort = ntohs(serv->addr.in6.sin6_port);
		}
	}

	// Convert upstream to lower case
	char *upstreamIP = strdup(dest);
	strtolower(upstreamIP);

	// Get upstream ID
	const int upstreamID = findUpstreamID(upstreamIP, upstreamPort);

	// Possible debugging information
	if(config.debug & DEBUG_QUERIES)
	{
		logg("**** RETRIED query %i as %i to %s (ID %i)",
		     oldID, newID, dest, upstreamID);
	}

	// Get upstream pointer
	upstreamsData* upstream = getUpstream(upstreamID, true);

	// Update counter
	if(upstream != NULL)
		upstream->failed++;

	// Search for corresponding query identified by ID
	// Retried DNSSEC queries are ignored, we have to flag themselves (newID)
	// Retried normal queries take over, we have to flag the original query (oldID)
	const int queryID = findQueryID(dnssec ? newID : oldID);
	if(queryID >= 0)
	{
		// Get query pointer
		queriesData* query = getQuery(queryID, true);

		// Set retried status
		if(query != NULL)
		{
			if(dnssec)
			{
				// There is point in retrying the query when
				// we've already got an answer to this query,
				// but we're awaiting keys for DNSSEC
				// validation. We're retrying the DNSSEC query
				// instead
				query->status = QUERY_RETRIED_DNSSEC;
			}
			else
			{
				// Normal query retry due to answer not arriving
				// soon enough at the requestor
				query->status = QUERY_RETRIED;
			}
		}
	}

	// Clean up and unlock shared memory
	free(upstreamIP);
	unlock_shm();
	return;
}

static unsigned long __attribute__((const)) converttimeval(const struct timeval time)
{
	// Convert time from struct timeval into units
	// of 10*milliseconds
	return time.tv_sec*10000 + time.tv_usec/100;
}

// This subroutine prepares IPv4 and IPv6 addresses for blocking queries depending on the configured blocking mode
static void prepare_blocking_metadata(void)
{
	// Reset all blocking metadata
	blocking_flags = 0;
	memset(&blocking_addrp_v4, 0, sizeof(blocking_addrp_v4));
	memset(&blocking_addrp_v6, 0, sizeof(blocking_addrp_v6));

	// Set blocking_flags to F_HOSTS so dnsmasq logs blocked queries being answered from a specific source
	// (it would otherwise assume it knew the blocking status from cache which would prevent us from
	// printing the blocking source (blacklist, regex, gravity) in dnsmasq's log file, our pihole.log)
	blocking_flags = F_HOSTS;

	// Use the blocking IPv4 address from setupVars.conf only if needed for selected blocking mode
	char* const IPv4addr = read_setupVarsconf("IPV4_ADDRESS");
	if((config.blockingmode == MODE_IP || config.blockingmode == MODE_IP_NODATA_AAAA) &&
	   IPv4addr != NULL && strlen(IPv4addr) > 0)
	{
		// Strip off everything at the end of the IP (CIDR might be there)
		char* a=IPv4addr; for(;*a;a++) if(*a == '/') *a = 0;
		// Prepare IPv4 address for records
		if(inet_pton(AF_INET, IPv4addr, &blocking_addrp_v4) != 1)
			logg("ERROR: Found invalid IPv4 address in setupVars.conf: %s", IPv4addr);
	}
	// Free IPv4addr
	clearSetupVarsArray();

	// Use the blocking IPv6 address from setupVars.conf only if needed for selected blocking mode
	char* const IPv6addr = read_setupVarsconf("IPV6_ADDRESS");
	if(config.blockingmode == MODE_IP &&
	   IPv6addr != NULL && strlen(IPv6addr) > 0)
	{
		// Strip off everything at the end of the IP (CIDR might be there)
		char* a=IPv6addr; for(;*a;a++) if(*a == '/') *a = 0;
		// Prepare IPv6 address for records
		if(inet_pton(AF_INET6, IPv6addr, &blocking_addrp_v6) != 1)
			logg("ERROR: Found invalid IPv6 address in setupVars.conf: %s", IPv4addr);
	}
	// Free IPv6addr
	clearSetupVarsArray();
}

unsigned int FTL_extract_question_flags(struct dns_header *header, const size_t qlen)
{
	// Create working pointer
	unsigned char *p = (unsigned char *)(header+1);
	uint16_t qtype, qclass;

	// Go through the questions
	for (uint16_t i = ntohs(header->qdcount); i != 0; i--)
	{
		// Prime dnsmasq flags
		int flags = RCODE(header) == NXDOMAIN ? F_NXDOMAIN : 0;

		// Extract name from this question
		char name[MAXDNAME];
		if (!extract_name(header, qlen, &p, name, 1, 4))
			break; // bad packet, go to fallback solution

		// Extract query type
		GETSHORT(qtype, p);
		GETSHORT(qclass, p);

		// Only further analyze IN questions here (not CHAOS, etc.)
		if (qclass != C_IN)
			continue;

		// Very simple decision: If the question is AAAA, the reply
		// should be IPv6. We use IPv4 in all other cases
		if(qtype == T_AAAA)
			flags |= F_IPV6;
		else
			flags |= F_IPV4;

		// Debug logging if enabled
		if(config.debug & DEBUG_QUERIES)
		{
			char *qtype_str = querystr(NULL, qtype);
			logg("CNAME header: Question was <IN> %s %s", qtype_str, name);
		}

		return flags;
	}

	// Fall back to IPv4 (type A) when for the unlikely event that we cannot
	// find any questions in this header
	if(config.debug & DEBUG_QUERIES)
		logg("CNAME header: No valid IN question found in header");

	return F_IPV4;
}

// Called when a (forked) TCP worker is terminated by receiving SIGALRM
// We close the dedicated database connection this client had opened
// to avoid dangling database locks
volatile atomic_flag worker_already_terminating = ATOMIC_FLAG_INIT;
void FTL_TCP_worker_terminating(bool finished)
{
	if(dnsmasq_debug)
	{
		// Nothing to be done here, forking does not happen in debug mode
		return;
	}

	if(atomic_flag_test_and_set(&worker_already_terminating))
	{
		logg("TCP worker already terminating!");
		return;
	}

	// Possible debug logging
	if(config.debug != 0)
	{
		const char *reason = finished ? "client disconnected" : "timeout";
		logg("TCP worker terminating (%s)", reason);
	}

	if(main_pid() == getpid())
	{
		// If this is not really a fork (e.g. in debug mode), we don't
		// actually close gravity here
		return;
	}

	// Close dedicated database connection of this fork
	gravityDB_close();
}

// Add dnsmasq log line to internal FIFO buffer (can be queried via the API)
void FTL_dnsmasq_log(const char *payload, const int length)
{
	add_to_dnsmasq_log_fifo_buffer(payload, length);
}

// Called when a (forked) TCP worker is created
// FTL forked to handle TCP connections with dedicated (forked) workers
// SQLite3's mentions that carrying an open database connection across a
// fork() can lead to all kinds of locking problems as SQLite3 was not
// intended to work under such circumstances. Doing so may easily lead
// to ending up with a corrupted database.
void FTL_TCP_worker_created(const int confd, const char *iface_name)
{
	if(dnsmasq_debug)
	{
		// Nothing to be done here, TCP worker forking does not happen
		// in debug mode
		return;
	}

	// Print this if any debug setting is enabled
	if(config.debug != 0)
	{
		// Get peer IP address (client)
		char peer_ip[ADDRSTRLEN] = { 0 };
		union mysockaddr peer_sockaddr = {{ 0 }};
		socklen_t peer_len = sizeof(union mysockaddr);
		if (getpeername(confd, (struct sockaddr *)&peer_sockaddr, &peer_len) != -1)
		{
			union all_addr peer_addr = {{ 0 }};
			if (peer_sockaddr.sa.sa_family == AF_INET6)
				peer_addr.addr6 = peer_sockaddr.in6.sin6_addr;
			else
				peer_addr.addr4 = peer_sockaddr.in.sin_addr;
			inet_ntop(peer_sockaddr.sa.sa_family, &peer_addr, peer_ip, ADDRSTRLEN);
		}

		// Get local IP address (interface)
		char local_ip[ADDRSTRLEN] = { 0 };
		union mysockaddr iface_sockaddr = {{ 0 }};
		socklen_t iface_len = sizeof(union mysockaddr);
		if(getsockname(confd, (struct sockaddr *)&iface_sockaddr, &iface_len) != -1)
		{
			union all_addr iface_addr = {{ 0 }};
			if (iface_sockaddr.sa.sa_family == AF_INET6)
				iface_addr.addr6 = iface_sockaddr.in6.sin6_addr;
			else
				iface_addr.addr4 = iface_sockaddr.in.sin_addr;
			inet_ntop(iface_sockaddr.sa.sa_family, &iface_addr, local_ip, ADDRSTRLEN);
		}

		// Substitute interface name if not available
		if(iface_name == NULL)
			iface_name = "N/A (iface is NULL)";
		// Print log
		logg("TCP worker forked for client %s on interface %s with IP %s", peer_ip, iface_name, local_ip);
	}

	if(main_pid() == getpid())
	{
		// If this is not really a fork (e.g. in debug mode), we don't
		// actually re-open gravity or close sockets here
		return;
	}

	// Reopen gravity database handle in this fork as the main process's
	// handle isn't valid here
	gravityDB_forked();
}

bool FTL_unlink_DHCP_lease(const char *ipaddr)
{
	struct dhcp_lease *lease;
	union all_addr addr;
	const time_t now = dnsmasq_time();

	// Try to extract IP address
	if (inet_pton(AF_INET, ipaddr, &addr.addr4) > 0)
	{
		lease = lease_find_by_addr(addr.addr4);
	}
#ifdef HAVE_DHCP6
	else if (inet_pton(AF_INET6, ipaddr, &addr.addr6) > 0)
	{
		lease = lease6_find_by_addr(&addr.addr6, 128, 0);
	}
#endif
	else
	{
		return false;
	}

	// If a lease exists for this IP address, we unlink it and immediately
	// update the lease file to reflect the removal of this lease
	if (lease)
	{
		// Unlink the lease for dnsmasq's database
		lease_prune(lease, now);
		// Update the lease file
		lease_update_file(now);
		// Argument force == 0 ensures the DNS records are only updated
		// when unlinking the lease above actually changed something
		// (variable lease.c:dns_dirty is used here)
		lease_update_dns(0);
	}

	// Return success
	return true;
	
}

void FTL_query_in_progress(const int id)
{
	// Query (possibly from new source), but the same query may be in
	// progress from another source.

	// Lock shared memory
	lock_shm();

	// Search for corresponding query identified by ID
	const int queryID = findQueryID(id);
	if(queryID < 0)
	{
		// This may happen e.g. if the original query was an unhandled query type
		unlock_shm();
		return;
	}

	// Get query pointer
	queriesData* query = getQuery(queryID, true);
	if(query == NULL)
	{
		// Memory error, skip this DNSSEC details
		unlock_shm();
		return;
	}

	// Debug logging
	if(config.debug & DEBUG_QUERIES)
	{
		// Get domain pointer
		const domainsData* domain = getDomain(query->domainID, true);
		if(domain != NULL)
		{
			logg("**** query for %s is already in progress (ID %i)", getstr(domain->domainpos), id);
		}
	}

	// Store status
	query->status = QUERY_IN_PROGRESS;

	// Unlock shared memory
	unlock_shm();
}

void FTL_duplicate_reply(const int id, int *firstID)
{
	// Reply to duplicated query

	// Check if we can process thes duplicated queries at all
	if(*firstID == -2)
		return;

	// Lock shared memory
	lock_shm();

	// Search for corresponding query identified by ID
	const int queryID = findQueryID(id);
	if(queryID < 0)
	{
		// This may happen e.g. if the original query was an unhandled query type
		unlock_shm();
		*firstID = -2;
		return;
	}

	if(*firstID == -1)
	{
		// This is not yet a duplicate, we just store the ID
		// of the successful reply here so we can get it quicker
		// during the next loop iterations
		unlock_shm();
		*firstID = queryID;
		return;
	}

	// Get query pointer of duplicate reply
	queriesData* duplicated_query = getQuery(queryID, true);
	const queriesData* source_query = getQuery(*firstID, true);

	if(duplicated_query == NULL || source_query == NULL)
	{
		// Memory error, skip this duplicate
		unlock_shm();
		return;
	}

	// Debug logging
	if(config.debug & DEBUG_QUERIES)
	{
		logg("**** query %d is duplicate of %d", queryID, *firstID);
	}

	// Copy relevant information over
	duplicated_query->reply = source_query->reply;
	duplicated_query->dnssec = source_query->dnssec;
	duplicated_query->flags.complete = true;

	// The original query may have been blocked during CNAME inspection,
	// correct status in this case
	if(source_query->status != QUERY_FORWARDED)
		duplicated_query->status = source_query->status;
	duplicated_query->CNAME_domainID = source_query->CNAME_domainID;

	// Unlock shared memory
	unlock_shm();
}<|MERGE_RESOLUTION|>--- conflicted
+++ resolved
@@ -896,17 +896,13 @@
 
 	upstreamsData *upstream = getUpstream(upstreamID, true);
 	if(upstream != NULL)
-<<<<<<< HEAD
+	{
+		upstream->count++;
 		upstream->lastQuery = double_time();
-=======
-	{
-		upstream->count++;
-		upstream->lastQuery = time(NULL);
 	}
 
 	// Update counter for forwarded queries
 	counters->forwarded++;
->>>>>>> 2999e2b5
 
 	// Get time index for this query
 	const unsigned int timeidx = query->timeidx;
@@ -958,16 +954,10 @@
 	// Update overTime data
 	overTime[timeidx].forwarded++;
 
-<<<<<<< HEAD
-	// Update counter for forwarded queries
-	counters->forwarded++;
-
 	struct timeval request;
 	gettimeofday(&request, 0);
 	query->forwardresponse = converttimeval(request);
 
-=======
->>>>>>> 2999e2b5
 	// Release allocated memory
 	free(upstreamIP);
 
