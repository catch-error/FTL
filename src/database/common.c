--- conflicted
+++ resolved
@@ -23,19 +23,12 @@
 #include "sqlite3-ext.h"
 // import_aliasclients()
 #include "aliasclients.h"
-<<<<<<< HEAD
 // CREATE_QUERIES_TABLE
-=======
 // add_additional_info_column()
->>>>>>> f86297b1
 #include "query-table.h"
 
 bool DBdeleteoldqueries = false;
-<<<<<<< HEAD
-static bool db_avail = false;
-=======
 long int lastdbindex = 0;
->>>>>>> f86297b1
 
 void _dbclose(sqlite3 **db, const char *func, const int line, const char *file)
 {
@@ -158,23 +151,13 @@
 		return false;
 
 	// Create Queries table in the database
-<<<<<<< HEAD
-	SQL_bool(CREATE_QUERIES_TABLE_V1);
+	SQL_bool(db, CREATE_QUERIES_TABLE_V1);
 
 	// Add an index on the timestamps (not a unique index!)
-	SQL_bool(CREATE_QUERIES_TIMESTAMP_INDEX);
+	SQL_bool(db, CREATE_QUERIES_TIMESTAMP_INDEX);
 
 	// Create FTL table in the database (holds properties like database version, etc.)
-	SQL_bool("CREATE TABLE ftl ( id INTEGER PRIMARY KEY NOT NULL, value BLOB NOT NULL );");
-=======
-	SQL_bool(db, "CREATE TABLE queries ( id INTEGER PRIMARY KEY AUTOINCREMENT, timestamp INTEGER NOT NULL, type INTEGER NOT NULL, status INTEGER NOT NULL, domain TEXT NOT NULL, client TEXT NOT NULL, forward TEXT );");
-
-	// Add an index on the timestamps (not a unique index!)
-	SQL_bool(db, "CREATE INDEX idx_queries_timestamps ON queries (timestamp);");
-
-	// Create FTL table in the database (holds properties like database version, etc.)
-	SQL_bool(db, "CREATE TABLE ftl ( id INTEGER PRIMARY KEY NOT NULL, value BLOB NOT NULL );");
->>>>>>> f86297b1
+	SQL_bool(db, CREATE_FTL_TABLE);
 
 	// Set FTL_db version 1
 	if(!db_set_FTL_property(db, DB_VERSION, 1))
@@ -398,14 +381,8 @@
 	return value;
 }
 
-<<<<<<< HEAD
-double db_get_FTL_property_double(const enum ftl_table_props ID)
-{
-	if(!FTL_DB_avail())
-	{
-		logg("db_get_FTL_property(%u) called but database is not available!", ID);
-		return DB_FAILED;
-	}
+double db_get_FTL_property_double(sqlite3 *db, const enum ftl_table_props ID)
+{
 	// Prepare SQL statement
 	char* querystr = NULL;
 	int ret = asprintf(&querystr, "SELECT VALUE FROM ftl WHERE id = %u;", ID);
@@ -416,58 +393,48 @@
 		return DB_FAILED;
 	}
 
-	double value = db_query_double(querystr);
+	double value = db_query_double(db, querystr);
 	free(querystr);
 
 	return value;
 }
 
-bool db_set_FTL_property(const enum ftl_table_props ID, const int value)
-=======
-bool db_set_FTL_property(sqlite3 *db, const enum ftl_table_props ID, const long value)
->>>>>>> f86297b1
-{
-	return dbquery(db, "INSERT OR REPLACE INTO ftl (id, value) VALUES ( %u, %ld );", ID, value) == SQLITE_OK;
-}
-
-<<<<<<< HEAD
-bool db_set_FTL_property_double(const enum ftl_table_props ID, const double value)
-{
-	if(!FTL_DB_avail())
-	{
-		logg("db_set_FTL_property(%u, %f) called but database is not available!", ID, value);
-		return false;
-	}
-	return dbquery("INSERT OR REPLACE INTO ftl (id, value) VALUES ( %u, %f );", ID, value) == SQLITE_OK;
-}
-
-bool db_set_counter(const enum counters_table_props ID, const int value)
-=======
-bool db_set_counter(sqlite3 *db, const enum counters_table_props ID, const long value)
->>>>>>> f86297b1
-{
-	if(dbquery(db, "INSERT OR REPLACE INTO counters (id, value) VALUES ( %u, %ld );", ID, value) != SQLITE_OK)
-	{
-		dbclose(&db);
-		return false;
-	}
-
+bool db_set_FTL_property(sqlite3 *db, const enum ftl_table_props ID, const int value)
+{
+	// return dbquery(db, "INSERT OR REPLACE INTO ftl (id, value) VALUES ( %u, %ld );", ID, value) == SQLITE_OK;
+	SQL_bool(db, "INSERT OR REPLACE INTO ftl (id, value) VALUES ( %u, %d );", ID, value);
 	return true;
 }
 
+bool db_set_FTL_property_double(sqlite3 *db, const enum ftl_table_props ID, const double value)
+{
+	// return dbquery("INSERT OR REPLACE INTO ftl (id, value) VALUES ( %u, %f );", ID, value) == SQLITE_OK;
+	SQL_bool(db, "INSERT OR REPLACE INTO ftl (id, value) VALUES ( %u, %f );", ID, value);
+	return true;
+}
+
+bool db_set_counter(sqlite3 *db, const enum counters_table_props ID, const int value)
+{
+	// return dbquery(db, "INSERT OR REPLACE INTO counters (id, value) VALUES ( %u, %ld );", ID, value) == SQLITE_OK;
+	SQL_bool(db, "INSERT OR REPLACE INTO counters (id, value) VALUES ( %u, %d );", ID, value);
+	return true;
+}
+
 bool db_update_counters(sqlite3 *db, const int total, const int blocked)
 {
-	if(dbquery(db, "UPDATE counters SET value = value + %i WHERE id = %i;", total, DB_TOTALQUERIES) != SQLITE_OK)
-	{
-		dbclose(&db);
-		return false;
-	}
-
-	if(dbquery(db, "UPDATE counters SET value = value + %i WHERE id = %i;", blocked, DB_BLOCKEDQUERIES) != SQLITE_OK)
-	{
-		dbclose(&db);
-		return false;
-	}
+	SQL_bool(db, "UPDATE counters SET value = value + %i WHERE id = %i;", total, DB_TOTALQUERIES);
+//	if(dbquery(db, "UPDATE counters SET value = value + %i WHERE id = %i;", total, DB_TOTALQUERIES) != SQLITE_OK)
+//	{
+//		dbclose(&db);
+//		return false;
+//	}
+
+	SQL_bool(db, "UPDATE counters SET value = value + %i WHERE id = %i;", total, DB_TOTALQUERIES);
+//	if(dbquery(db, "UPDATE counters SET value = value + %i WHERE id = %i;", blocked, DB_BLOCKEDQUERIES) != SQLITE_OK)
+//	{
+//		dbclose(&db);
+//		return false;
+//	}
 
 	return true;
 }
@@ -484,7 +451,8 @@
 	if( rc != SQLITE_OK )
 	{
 		if( rc != SQLITE_BUSY )
-			logg("Encountered prepare error in db_query_int(\"%s\"): %s", querystr, sqlite3_errstr(rc));
+			logg("Encountered prepare error in db_query_int(\"%s\"): %s",
+			     querystr, sqlite3_errstr(rc));
 		return DB_FAILED;
 	}
 
@@ -506,7 +474,8 @@
 	}
 	else
 	{
-		logg("Encountered step error in db_query_int(\"%s\"): %s", querystr, sqlite3_errstr(rc));
+		logg("Encountered step error in db_query_int(\"%s\"): %s",
+		     querystr, sqlite3_errstr(rc));
 		return DB_FAILED;
 	}
 
@@ -514,36 +483,20 @@
 	return result;
 }
 
-<<<<<<< HEAD
-double db_query_double(const char* querystr)
-{
-	if(!FTL_DB_avail())
-	{
-		logg("db_query_double(\"%s\") called but database is not available!", querystr);
-		return DB_FAILED;
-	}
-
-=======
-long int get_max_query_ID(sqlite3 *db)
-{
-	const char *sql = "SELECT MAX(ID) FROM queries";
->>>>>>> f86297b1
+double db_query_double(sqlite3 *db, const char* querystr)
+{
 	if(config.debug & DEBUG_DATABASE)
 	{
 		logg("dbquery: \"%s\"", querystr);
 	}
 
-<<<<<<< HEAD
-	sqlite3_stmt* stmt;
-	int rc = sqlite3_prepare_v2(FTL_db, querystr, -1, &stmt, NULL);
-=======
 	sqlite3_stmt* stmt = NULL;
-	int rc = sqlite3_prepare_v2(db, sql, -1, &stmt, NULL);
->>>>>>> f86297b1
+	int rc = sqlite3_prepare_v2(db, querystr, -1, &stmt, NULL);
 	if( rc != SQLITE_OK )
 	{
 		if( rc != SQLITE_BUSY )
-			logg("Encountered prepare error in db_query_double(\"%s\"): %s", querystr, sqlite3_errstr(rc));
+			logg("Encountered prepare error in db_query_double(\"%s\"): %s",
+			     querystr, sqlite3_errstr(rc));
 
 		return DB_FAILED;
 	}
@@ -556,14 +509,7 @@
 		result = sqlite3_column_double(stmt, 0);
 
 		if(config.debug & DEBUG_DATABASE)
-		{
-<<<<<<< HEAD
 			logg("         ---> Result %f (double)", result);
-=======
-			logg("Encountered prepare error in get_max_query_ID(): %s", sqlite3_errstr(rc));
-			dbclose(&db);
->>>>>>> f86297b1
-		}
 	}
 	else if( rc == SQLITE_DONE )
 	{
@@ -577,7 +523,8 @@
 	}
 	else
 	{
-		logg("Encountered step error in db_query_double(\"%s\"): %s", querystr, sqlite3_errstr(rc));
+		logg("Encountered step error in db_query_double(\"%s\"): %s",
+		     querystr, sqlite3_errstr(rc));
 		return DB_FAILED;
 	}
 
@@ -585,18 +532,13 @@
 	return result;
 }
 
-int db_query_int_from_until(const char* querystr, const double from, const double until)
-{
-	if(!FTL_DB_avail())
-	{
-		logg("db_query_int_from_until(\"%s\") called but database is not available!", querystr);
-		return DB_FAILED;
-	}
-
+int db_query_int_from_until(sqlite3 *db, const char* querystr, const double from, const double until)
+{
 	sqlite3_stmt* stmt;
-	int rc = sqlite3_prepare_v2(FTL_db, querystr, -1, &stmt, NULL);
+	int rc = sqlite3_prepare_v2(db, querystr, -1, &stmt, NULL);
 	if( rc != SQLITE_OK ){
-		logg("db_query_int_from_until(%s) - SQL error prepare (%i): %s", querystr, rc, sqlite3_errmsg(FTL_db));
+		logg("db_query_int_from_until(%s) - SQL error prepare (%i): %s",
+		     querystr, rc, sqlite3_errstr(rc));
 		return DB_FAILED;
 	}
 
@@ -604,7 +546,8 @@
 	if((rc = sqlite3_bind_double(stmt, 1, from))  != SQLITE_OK ||
 	   (rc = sqlite3_bind_double(stmt, 2, until)) != SQLITE_OK)
 	{
-		logg("db_query_int_from_until(%s) - SQL error bind (%i): %s", querystr, rc, sqlite3_errmsg(FTL_db));
+		logg("db_query_int_from_until(%s) - SQL error bind (%i): %s",
+		     querystr, rc, sqlite3_errstr(rc));
 	}
 
 	rc = sqlite3_step(stmt);
@@ -612,7 +555,6 @@
 
 	if( rc == SQLITE_ROW )
 	{
-<<<<<<< HEAD
 		result = sqlite3_column_int(stmt, 0);
 	}
 	else if( rc == SQLITE_DONE )
@@ -622,11 +564,8 @@
 	}
 	else
 	{
-		logg("db_query_int_from_until(%s) - SQL error step (%i): %s", querystr, rc, sqlite3_errmsg(FTL_db));
-=======
-		logg("Encountered step error in get_max_query_ID(): %s", sqlite3_errstr(rc));
-		dbclose(&db);
->>>>>>> f86297b1
+		logg("db_query_int_from_until(%s) - SQL error step (%i): %s",
+		     querystr, rc, sqlite3_errstr(rc));
 		return DB_FAILED;
 	}
 
@@ -635,18 +574,13 @@
 	return result;
 }
 
-int db_query_int_from_until_type(const char* querystr, const double from, const double until, const int type)
-{
-	if(!FTL_DB_avail())
-	{
-		logg("db_query_int_from_until(\"%s\") called but database is not available!", querystr);
-		return DB_FAILED;
-	}
-
+int db_query_int_from_until_type(sqlite3 *db, const char* querystr, const double from, const double until, const int type)
+{
 	sqlite3_stmt* stmt;
-	int rc = sqlite3_prepare_v2(FTL_db, querystr, -1, &stmt, NULL);
+	int rc = sqlite3_prepare_v2(db, querystr, -1, &stmt, NULL);
 	if( rc != SQLITE_OK ){
-		logg("db_query_int_from_until(%s) - SQL error prepare (%i): %s", querystr, rc, sqlite3_errmsg(FTL_db));
+		logg("db_query_int_from_until(%s) - SQL error prepare (%i): %s",
+		     querystr, rc, sqlite3_errstr(rc));
 		return DB_FAILED;
 	}
 
@@ -655,7 +589,8 @@
 	   (rc = sqlite3_bind_double(stmt, 2, until)) != SQLITE_OK ||
 	   (rc = sqlite3_bind_int(stmt, 3, type)) != SQLITE_OK)
 	{
-		logg("db_query_int_from_until(%s) - SQL error bind (%i): %s", querystr, rc, sqlite3_errmsg(FTL_db));
+		logg("db_query_int_from_until(%s) - SQL error bind (%i): %s",
+		     querystr, rc, sqlite3_errstr(rc));
 	}
 
 	rc = sqlite3_step(stmt);
@@ -672,7 +607,8 @@
 	}
 	else
 	{
-		logg("db_query_int_from_until(%s) - SQL error step (%i): %s", querystr, rc, sqlite3_errmsg(FTL_db));
+		logg("db_query_int_from_until(%s) - SQL error step (%i): %s",
+		     querystr, rc, sqlite3_errstr(rc));
 		return DB_FAILED;
 	}
 
