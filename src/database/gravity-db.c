--- conflicted
+++ resolved
@@ -257,11 +257,7 @@
 	return result;
 }
 
-<<<<<<< HEAD
-bool whitelisted(const char *domain)
-=======
 static bool domain_in_list(const char *domain, sqlite3_stmt* stmt)
->>>>>>> 7671fe9e
 {
 	int retval;
 	// Bind domain to prepared statement
@@ -269,11 +265,7 @@
 	// We can do this as domain has dynamic scope that exceeds that of the binding.
 	if((retval = sqlite3_bind_text(stmt, 1, domain, -1, SQLITE_STATIC)) != SQLITE_OK)
 	{
-<<<<<<< HEAD
-		logg("whitelisted(\"%s\"): Failed to bind domain (error %d) - %s",
-=======
 		logg("domain_in_list(\"%s\"): Failed to bind domain (error %d) - %s",
->>>>>>> 7671fe9e
 		     domain, retval, sqlite3_errmsg(gravity_db));
 		sqlite3_reset(stmt);
 		return false;
@@ -284,11 +276,7 @@
 	if(retval == SQLITE_BUSY)
 	{
 		// Database is busy
-<<<<<<< HEAD
-		logg("whitelisted(\"%s\"): Database is busy, assuming domain is NOT whitelisted",
-=======
 		logg("domain_in_list(\"%s\"): Database is busy, assuming domain is NOT on list",
->>>>>>> 7671fe9e
 		     domain);
 		sqlite3_reset(stmt);
 		sqlite3_clear_bindings(stmt);
@@ -298,11 +286,7 @@
 	{
 		// Any return code that is neither SQLITE_BUSY not SQLITE_ROW
 		// is a real error we should log
-<<<<<<< HEAD
-		logg("whitelisted(\"%s\"): Failed to perform step (error %d) - %s",
-=======
 		logg("domain_in_list(\"%s\"): Failed to perform step (error %d) - %s",
->>>>>>> 7671fe9e
 		     domain, retval, sqlite3_errmsg(gravity_db));
 		sqlite3_reset(stmt);
 		sqlite3_clear_bindings(stmt);
@@ -313,11 +297,7 @@
 	const int result = sqlite3_column_int(stmt, 0);
 
 	if(config.debug & DEBUG_DATABASE)
-<<<<<<< HEAD
-		logg("whitelisted(\"%s\"): %d", domain, result);
-=======
 		logg("domain_in_list(\"%s\"): %d", domain, result);
->>>>>>> 7671fe9e
 
 	// The sqlite3_reset() function is called to reset a prepared
 	// statement object back to its initial state, ready to be
