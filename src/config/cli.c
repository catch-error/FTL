--- conflicted
+++ resolved
@@ -162,13 +162,7 @@
 			char *pwhash = strlen(value) > 0 ? create_password(value) : strdup("");
 
 			// Verify that the password hash is valid
-<<<<<<< HEAD
-			if(!verify_password(value, pwhash))
-=======
-			const bool verfied = verify_password(value, pwhash, false) == PASSWORD_CORRECT;
-
-			if(!verfied)
->>>>>>> d75599c7
+			if(verify_password(value, pwhash, false) != PASSWORD_CORRECT)
 			{
 				log_err("Failed to create password hash (verification failed), password remains unchanged");
 				free(pwhash);
