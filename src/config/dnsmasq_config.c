--- conflicted
+++ resolved
@@ -824,204 +824,6 @@
 	return true;
 }
 
-<<<<<<< HEAD
-=======
-bool read_legacy_dhcp_static_config(void)
-{
-	// Check if file exists, if not, there is nothing to do
-	const char *path = DNSMASQ_STATIC_LEASES;
-	if(!file_exists(path))
-		return true;
-
-	FILE *fp = fopen(path, "r");
-	if(!fp)
-	{
-		log_err("Cannot read %s for reading, unable to import static leases: %s",
-		        path, strerror(errno));
-		return false;
-	}
-
-	// Clear out config.dhcp.hosts array if it exists
-	if(config.dhcp.hosts.v.json != NULL)
-		cJSON_Delete(config.dhcp.hosts.v.json);
-	config.dhcp.hosts.v.json = cJSON_CreateArray();
-
-	// Read file line by line
-	char *linebuffer = NULL;
-	size_t size = 0u;
-	errno = 0;
-	unsigned int j = 0;
-	while(getline(&linebuffer, &size, fp) != -1)
-	{
-		// Check if memory allocation failed
-		if(linebuffer == NULL)
-			break;
-
-		// Skip lines with other keys
-		if((strstr(linebuffer, "dhcp-host=")) == NULL)
-			continue;
-
-		// Note: value is still a pointer into the linebuffer
-		char *value = find_equals(linebuffer) + 1;
-		// Trim whitespace at beginning and end, this function
-		// modifies the string inplace
-		trim_whitespace(value);
-
-		// Add entry to config.dhcp.hosts
-		cJSON *item = cJSON_CreateString(value);
-		cJSON_AddItemToArray(config.dhcp.hosts.v.json, item);
-
-		log_debug(DEBUG_CONFIG, DNSMASQ_STATIC_LEASES": Setting %s[%u] = %s\n",
-		          config.dhcp.hosts.k, j++, item->valuestring);
-	}
-
-	// Free allocated memory
-	free(linebuffer);
-
-	// Close file
-	if(fclose(fp) != 0)
-	{
-		log_err("Cannot close %s: %s", path, strerror(errno));
-		return false;
-	}
-
-	return true;
-}
-
-
-bool read_legacy_cnames_config(void)
-{
-	// Check if file exists, if not, there is nothing to do
-	const char *path = DNSMASQ_CNAMES;
-	if(!file_exists(path))
-		return true;
-
-	FILE *fp = fopen(path, "r");
-	if(!fp)
-	{
-		log_err("Cannot read %s for reading, unable to import list of custom cnames: %s",
-		        path, strerror(errno));
-		return false;
-	}
-
-	// Clear out config.dns.cnameRecords array if it exists
-	if(config.dns.cnameRecords.v.json != NULL)
-		cJSON_Delete(config.dns.cnameRecords.v.json);
-	config.dns.cnameRecords.v.json = cJSON_CreateArray();
-
-	// Read file line by line
-	char *linebuffer = NULL;
-	size_t size = 0u;
-	errno = 0;
-	unsigned int j = 0;
-	while(getline(&linebuffer, &size, fp) != -1)
-	{
-		// Check if memory allocation failed
-		if(linebuffer == NULL)
-			break;
-
-		// Skip lines with other keys
-		if((strstr(linebuffer, "cname=")) == NULL)
-			continue;
-
-		// Note: value is still a pointer into the linebuffer
-		char *value = find_equals(linebuffer) + 1;
-		// Trim whitespace at beginning and end, this function
-		// modifies the string inplace
-		trim_whitespace(value);
-
-		// Add entry to config.dns.cnameRecords
-		cJSON *item = cJSON_CreateString(value);
-		cJSON_AddItemToArray(config.dns.cnameRecords.v.json, item);
-
-		log_debug(DEBUG_CONFIG, DNSMASQ_CNAMES": Setting %s[%u] = %s\n",
-		          config.dns.cnameRecords.k, j++, item->valuestring);
-	}
-
-	// Free allocated memory
-	free(linebuffer);
-
-	// Close file
-	if(fclose(fp) != 0)
-	{
-		log_err("Cannot close %s: %s", path, strerror(errno));
-		return false;
-	}
-
-	return true;
-}
-
-bool read_legacy_custom_hosts_config(void)
-{
-	// Check if file exists, if not, there is nothing to do
-	const char *path = DNSMASQ_CUSTOM_LIST_LEGACY;
-	const char *target = DNSMASQ_CUSTOM_LIST_LEGACY_TARGET;
-	if(!file_exists(path))
-		return true;
-
-	FILE *fp = fopen(path, "r");
-	if(!fp)
-	{
-		log_err("Cannot read %s for reading, unable to import list of custom cnames: %s",
-		        path, strerror(errno));
-		return false;
-	}
-
-	// Clear out config.dns.hosts array if it exists
-	if(config.dns.hosts.v.json != NULL)
-		cJSON_Delete(config.dns.hosts.v.json);
-	config.dns.hosts.v.json = cJSON_CreateArray();
-
-	// Read file line by line
-	char *linebuffer = NULL;
-	size_t size = 0u;
-	errno = 0;
-	while(getline(&linebuffer, &size, fp) != -1)
-	{
-		// Check if memory allocation failed
-		if(linebuffer == NULL)
-			break;
-
-		// Import lines in the file
-		// Trim whitespace at beginning and end, this function
-		// modifies the string inplace
-		trim_whitespace(linebuffer);
-
-		// Skip empty lines
-		if(strlen(linebuffer) == 0 ||
-		   linebuffer[0] == '\n' ||
-		   linebuffer[0] == '\r' ||
-		   linebuffer[0] == '\0')
-			continue;
-
-		// Skip comments
-		if(linebuffer[0] == '#')
-			continue;
-
-		// Add entry to config.dns.hosts
-		cJSON *item = cJSON_CreateString(linebuffer);
-		cJSON_AddItemToArray(config.dns.hosts.v.json, item);
-	}
-
-	// Free allocated memory
-	free(linebuffer);
-
-	// Close file
-	if(fclose(fp) != 0)
-	{
-		log_err("Cannot close %s: %s", path, strerror(errno));
-		return false;
-	}
-
-	// Move file to backup location
-	log_info("Moving %s to %s", path, target);
-	if(rename(path, target) != 0)
-		log_warn("Unable to move %s to %s: %s", path, target, strerror(errno));
-
-	return true;
-}
-
->>>>>>> 37f9a96e
 bool write_custom_list(void)
 {
 	// Ensure that the directory exists
@@ -1045,16 +847,7 @@
 	}
 
 	// Lock file, may block if the file is currently opened
-<<<<<<< HEAD
-	if(flock(fileno(custom_list), LOCK_EX) != 0)
-	{
-		log_err("Cannot open "DNSMASQ_CUSTOM_LIST".tmp in exclusive mode: %s", strerror(errno));
-		fclose(custom_list);
-		return false;
-	}
-=======
-	const bool locked = lock_file(custom_list, DNSMASQ_CUSTOM_LIST_LEGACY".tmp");
->>>>>>> 37f9a96e
+	const bool locked = lock_file(custom_list, DNSMASQ_CUSTOM_LIST".tmp");
 
 	write_config_header(custom_list, "Custom DNS entries (HOSTS file)");
 	fputc('\n', custom_list);
@@ -1080,7 +873,7 @@
 
 	// Unlock file
 	if(locked)
-		unlock_file(custom_list, DNSMASQ_CUSTOM_LIST_LEGACY".tmp");
+		unlock_file(custom_list, DNSMASQ_CUSTOM_LIST".tmp");
 
 	// Close file
 	if(fclose(custom_list) != 0)
