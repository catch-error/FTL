/* Pi-hole: A black hole for Internet advertisements
*  (c) 2021 Pi-hole, LLC (https://pi-hole.net)
*  Network-wide ad blocking via your own hardware.
*
*  FTL Engine
*  TOML config writer routines
*
*  This file is copyright under the latest version of the EUPL.
*  Please see LICENSE file for your rights under this license. */

#include "FTL.h"
#include "config.h"
// get_timestr(), get_FTL_version())
#include "log.h"
#include "tomlc99/toml.h"
#include "toml_writer.h"
#include "toml_helper.h"
// get_blocking_mode_str()
#include "datastructure.h"
// watch_config()
#include "config/inotify.h"
// files_different()
#include "files.h"

// defined in config/config.c
extern uint8_t last_checksum[SHA256_DIGEST_SIZE];

bool writeFTLtoml(const bool verbose)
{
	// Return early without writing if we are in config read-only mode
	if(config.misc.readOnly.v.b)
	{
		log_debug(DEBUG_CONFIG, "Config file is read-only, not writing");

		// We need to (re-)calculate the checksum here as it'd otherwise
		// be outdated (in non-read-only mode, it's calculated at the
		// end of this function)
		if(!sha256sum(GLOBALTOMLPATH, last_checksum, false))
			log_err("Unable to create checksum of %s", GLOBALTOMLPATH);
		return true;
	}

	// Try to open a temporary config file for writing
<<<<<<< HEAD
	FILE *fp;
	if((fp = openFTLtoml("w")) == NULL)
	{
		log_warn("Cannot write to FTL config file (%s), content not updated", strerror(errno));
=======
	bool locked = false;
	FILE *fp = openFTLtoml("w", 0, &locked);
	if(fp == NULL)
>>>>>>> 37f9a96e
		return false;

	// Write header
	fprintf(fp, "# Pi-hole configuration file (%s)\n", get_FTL_version());
	fputs("# Encoding: UTF-8\n", fp);
	fputs("# This file is managed by pihole-FTL\n", fp);
	char timestring[TIMESTR_SIZE];
	get_timestr(timestring, time(NULL), false, false);
	fputs("# Last updated on ", fp);
	fputs(timestring, fp);
	fputs("\n\n", fp);

	// Iterate over configuration and store it into the file
	char *last_path = (char*)"";
	unsigned int modified = 0;
	cJSON *env_vars = cJSON_CreateArray();
	for(unsigned int i = 0; i < CONFIG_ELEMENTS; i++)
	{
		// Get pointer to memory location of this conf_item
		struct conf_item *conf_item = get_conf_item(&config, i);

		// Skip write-only items
		if(conf_item->f & FLAG_PSEUDO_ITEM)
			continue;

		// Get path depth
		unsigned int level = config_path_depth(conf_item->p);

		// Write path if it is different from the last one
		if(level > 1 && strcmp(last_path, conf_item->p[level-2]) != 0)
		{
			indentTOML(fp, level-2);
			fputc('[', fp);
			// Write path elements separated by dots
			for(unsigned int j = 0; j < level - 1; j++)
				fprintf(fp, "%s%s", j > 0 ? "." : "", conf_item->p[j]);
			fputc(']', fp);
			fputc('\n', fp);
			// Remember last path
			last_path = conf_item->p[level-2];
		}

		// Write comment
		print_comment(fp, conf_item->h, "", 85, level-1);
		if(conf_item->a != NULL)
		{
			// Write possible values if applicable
			print_toml_allowed_values(conf_item->a, fp, 85, level-1);
		}

		// Write value
		indentTOML(fp, level-1);
		fprintf(fp, "%s = ", conf_item->p[level-1]);
		writeTOMLvalue(fp, level-1, conf_item->t, &conf_item->v);

		// Compare with default value and add a comment on difference
		bool changed = false;
		if(conf_item->t == CONF_STRING || conf_item->t == CONF_STRING_ALLOCATED)
			changed = strcmp(conf_item->v.s, conf_item->d.s) != 0;
		else if(conf_item->t == CONF_JSON_STRING_ARRAY)
			changed = !cJSON_Compare(conf_item->v.json, conf_item->d.json, true);
		else
			changed = memcmp(&conf_item->v, &conf_item->d, sizeof(conf_item->v)) != 0;

		if(changed)
		{

			// Print info if this value is overwritten by an env var
			if(conf_item->f & FLAG_ENV_VAR)
				cJSON_AddItemToArray(env_vars, cJSON_CreateStringReference(conf_item->k));

			fprintf(fp, " ### CHANGED%s, default = ", conf_item->f & FLAG_ENV_VAR ? " (env)" : "");
			writeTOMLvalue(fp, -1, conf_item->t, &conf_item->d);
			modified++;
		}

		// Add newlines after each entry
		fputs("\n\n", fp);
	}

	// Print config file statistics at the end of the file as comment
	fputs("# Configuration statistics:\n", fp);
	fprintf(fp, "# %zu total entries out of which %zu %s default\n",
	        CONFIG_ELEMENTS, CONFIG_ELEMENTS - modified,
		CONFIG_ELEMENTS - modified == 1 ? "entry is" : "entries are");
	fprintf(fp, "# --> %u %s modified\n",
	        modified, modified == 1 ? "entry is" : "entries are");

	const unsigned int num_env_vars = cJSON_GetArraySize(env_vars);
	if(num_env_vars > 0)
	{
		fprintf(fp, "# %u %s forced through environment:\n",
			num_env_vars, num_env_vars == 1 ? "entry is" : "entries are");

		for(unsigned int i = 0; i < num_env_vars; i++)
		{
			const char *env_var = cJSON_GetArrayItem(env_vars, i)->valuestring;
			fprintf(fp, "#   - %s\n", env_var);
		}
	}
	else
		fputc('\n', fp);

	// Log some statistics in verbose mode
	if(verbose || config.debug.config.v.b)
	{
		log_info("Wrote config file:");
		log_info(" - %zu total entries", CONFIG_ELEMENTS);
		log_info(" - %zu %s default", CONFIG_ELEMENTS - modified,
		         CONFIG_ELEMENTS - modified == 1 ? "entry is" : "entries are");
		log_info(" - %u %s modified", modified,
		         modified == 1 ? "entry is" : "entries are");
		log_info(" - %u %s forced through environment", num_env_vars,
		         num_env_vars == 1 ? "entry is" : "entries are");
	}

	// Free cJSON array
	cJSON_Delete(env_vars);

	// Close file and release exclusive lock
	closeFTLtoml(fp, locked);

	// Move temporary file to the final location if it is different
	// We skip the first 8 lines as they contain the header and will always
	// be different
	if(files_different(GLOBALTOMLPATH".tmp", GLOBALTOMLPATH, 8))
	{
		// Stop watching for changes in the config file
		watch_config(false);

		// Move file
		if(rename(GLOBALTOMLPATH".tmp", GLOBALTOMLPATH) != 0)
		{
			log_warn("Cannot move temporary config file to final location (%s), content not updated", strerror(errno));
			// Restart watching for changes in the config file
			watch_config(true);
			return false;
		}

		// Restart watching for changes in the config file
		watch_config(true);

		// Log that we have written the config file if either in verbose or
		// debug mode
		if(verbose || config.debug.config.v.b)
			log_info("Config file written to %s", GLOBALTOMLPATH);
	}
	else
	{
		// Remove temporary file
		if(unlink(GLOBALTOMLPATH".tmp") != 0)
		{
			log_warn("Cannot remove temporary config file (%s), content not updated", strerror(errno));
			return false;
		}

		// Log that the config file has not changed if in debug mode
		log_debug(DEBUG_CONFIG, "pihole.toml unchanged");
	}

	if(!sha256sum(GLOBALTOMLPATH, last_checksum, false))
		log_err("Unable to create checksum of %s", GLOBALTOMLPATH);

	return true;
}<|MERGE_RESOLUTION|>--- conflicted
+++ resolved
@@ -41,16 +41,9 @@
 	}
 
 	// Try to open a temporary config file for writing
-<<<<<<< HEAD
-	FILE *fp;
-	if((fp = openFTLtoml("w")) == NULL)
-	{
-		log_warn("Cannot write to FTL config file (%s), content not updated", strerror(errno));
-=======
 	bool locked = false;
-	FILE *fp = openFTLtoml("w", 0, &locked);
+	FILE *fp = openFTLtoml("w", &locked);
 	if(fp == NULL)
->>>>>>> 37f9a96e
 		return false;
 
 	// Write header
