--- conflicted
+++ resolved
@@ -151,14 +151,9 @@
 static toml_table_t *parseTOML(void)
 {
 	// Try to open default config file. Use fallback if not found
-<<<<<<< HEAD
-	FILE *fp;
-	if((fp = openFTLtoml("r")) == NULL)
-=======
 	bool locked = false;
-	FILE *fp = openFTLtoml("r", version, &locked);
+	FILE *fp = openFTLtoml("r", &locked);
 	if(fp == NULL)
->>>>>>> 37f9a96e
 		return NULL;
 
 	// Parse lines in the config file
