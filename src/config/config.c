--- conflicted
+++ resolved
@@ -1079,13 +1079,8 @@
 	conf->webserver.paths.webhome.a = cJSON_CreateStringReference("<valid subpath>, both slashes are needed!");
 	conf->webserver.paths.webhome.t = CONF_STRING;
 	conf->webserver.paths.webhome.f = FLAG_RESTART_FTL;
-<<<<<<< HEAD
 	conf->webserver.paths.webhome.d.s = (char*)"/pihole/";
-	conf->webserver.paths.webhome.c = validate_filepath;
-=======
-	conf->webserver.paths.webhome.d.s = (char*)"/admin/";
 	conf->webserver.paths.webhome.c = validate_filepath_two_slash;
->>>>>>> b7eb53bf
 
 	// sub-struct interface
 	conf->webserver.interface.boxed.k = "webserver.interface.boxed";
@@ -1657,107 +1652,6 @@
 	}
 }
 
-<<<<<<< HEAD
-=======
-
-/**
- * @brief Determine and set default webserver ports if not imported from setupVars.conf.
- *
- * @param conf Pointer to the configuration structure.
- */
-static void get_web_port(struct config *conf)
-{
-	// Determine default webserver ports if not imported from setupVars.conf
-	if(config.webserver.port.f & FLAG_CONF_IMPORTED)
-	{
-		log_info("Webserver ports already imported from setupVars.conf, skipping default port detection");
-		return;
-	}
-
-	// else:
-	// Check if ports 80/TCP and 443/TCP are already in use
-	const in_port_t http_port = port_in_use(80) ? 8080 : 80;
-	const in_port_t https_port = port_in_use(443) ? 8443 : 443;
-
-	// Create a string with the default ports
-	// Allocate memory for the string
-	char *ports = calloc(32, sizeof(char));
-	if(ports == NULL)
-	{
-		log_err("Unable to allocate memory for default ports string");
-		return;
-	}
-	// Create the string
-	snprintf(ports, 32, "%do,%dos", http_port, https_port);
-
-	// Append IPv6 ports if IPv6 is enabled
-	const bool have_ipv6 = ipv6_enabled();
-	if(have_ipv6)
-		snprintf(ports + strlen(ports), 32 - strlen(ports),
-			",[::]:%do,[::]:%dos", http_port, https_port);
-
-	// Set default values for webserver ports
-	if(conf->webserver.port.t == CONF_STRING_ALLOCATED)
-		free(conf->webserver.port.v.s);
-	conf->webserver.port.v.s = ports;
-	conf->webserver.port.t = CONF_STRING_ALLOCATED;
-
-	log_info("Config initialized with webserver ports %d (HTTP) and %d (HTTPS), IPv6 support is %s",
-	         http_port, https_port, have_ipv6 ? "enabled" : "disabled");
-}
-
-bool migrate_config_v6(void)
-{
-	// Check if MIGRATION_TARGET_V6 exists and is a directory
-	// Ideally, this directory should be created by the installer but users
-	// may have deleted it manually and it is necessary for restoring
-	// Teleporter files
-	create_migration_target_v6();
-
-	// If the migration target does not exist, we need to migrate the config
-	log_info("Migrating config to Pi-hole v6.0 format");
-
-	// Initialize config with default values
-	initConfig(&config);
-
-	// If no previous config file could be read, we are likely either running
-	// for the first time or we are upgrading from a version prior to v6.0
-	// In this case, we try to read the legacy config files
-	const char *path = "";
-	if((path = readFTLlegacy(&config)) != NULL)
-	{
-		const char *target = MIGRATION_TARGET_V6"/pihole-FTL.conf";
-		log_info("Moving %s to %s", path, target);
-		if(rename(path, target) != 0)
-			log_warn("Unable to move %s to %s: %s", path, target, strerror(errno));
-	}
-	else
-		log_info("No legacy config file found, using defaults");
-
-	// Import bits and pieces from legacy config files
-	// setupVars.conf
-	importsetupVarsConf();
-	// 04-pihole-static-dhcp.conf
-	read_legacy_dhcp_static_config();
-	// 05-pihole-custom-cname.conf
-	read_legacy_cnames_config();
-	// custom.list
-	read_legacy_custom_hosts_config();
-
-	// Determine and set default webserver ports if not imported from
-	// setupVars.conf
-	get_web_port(&config);
-
-	// Initialize the TOML config file
-	writeFTLtoml(true);
-	char errbuf[ERRBUF_SIZE] = { 0 };
-	write_dnsmasq_config(&config, false, errbuf);
-	write_custom_list();
-
-	return true;
-}
-
->>>>>>> b7eb53bf
 bool readFTLconf(struct config *conf, const bool rewrite)
 {
 	// Initialize config with default values
@@ -1774,59 +1668,15 @@
 		// about options deviating from the default are present
 		if(rewrite)
 		{
-<<<<<<< HEAD
 			writeFTLtoml(true);
-			write_dnsmasq_config(conf, false, NULL);
+			char errbuf[ERRBUF_SIZE] = { 0 };
+			write_dnsmasq_config(conf, false, errbuf);
 			write_custom_list();
-=======
-			// If successful, we write the config file back to disk
-			// to ensure that all options are present and comments
-			// about options deviating from the default are present
-			if(rewrite)
-			{
-				writeFTLtoml(true);
-				char errbuf[ERRBUF_SIZE] = { 0 };
-				write_dnsmasq_config(conf, false, errbuf);
-				write_custom_list();
-			}
-			return true;
->>>>>>> b7eb53bf
 		}
 		return true;
 	}
 
-<<<<<<< HEAD
 	log_info("No config file, using defaults");
-=======
-	log_info("No config file nor backup available, using defaults");
-
-	// If we reach this point, we could not read the TOML config file When
-	// this functions is invoked to run without rewriting, we are likely
-	// running interactively and do not want to migrate settings (yet):
-	// using defaults is fine in this case
-	if(!rewrite)
-		return false;
-
-	// When we reach this point but the FTL TOML config file exists, it may
-	// contain errors such as syntax errors, etc. We move it into a
-	// ".broken" location so it can be revisited later
-	if(file_exists(GLOBALTOMLPATH))
-	{
-		const char new_name[] = GLOBALTOMLPATH ".broken";
-		rotate_files(new_name, NULL);
-		rename(GLOBALTOMLPATH, new_name);
-	}
-
-	// Determine and set default webserver ports if not imported from
-	// setupVars.conf
-	get_web_port(&config);
-
-	// Initialize the TOML config file
-	writeFTLtoml(true);
-	char errbuf[ERRBUF_SIZE] = { 0 };
-	write_dnsmasq_config(conf, false, errbuf);
-	write_custom_list();
->>>>>>> b7eb53bf
 
 	// If we reach this point, we could not read the TOML config file
 	return false;
