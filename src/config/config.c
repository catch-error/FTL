/* Pi-hole: A black hole for Internet advertisements
*  (c) 2017 Pi-hole, LLC (https://pi-hole.net)
*  Network-wide ad blocking via your own hardware.
*
*  FTL Engine
*  Config routines
*
*  This file is copyright under the latest version of the EUPL.
*  Please see LICENSE file for your rights under this license. */

#include "FTL.h"
#include "config/config.h"
#include "config/toml_reader.h"
#include "config/toml_writer.h"
#include "log.h"
#include "log.h"
// readFTLlegacy()
#include "legacy_reader.h"
// file_exists()
#include "files.h"
// write_dnsmasq_config()
#include "config/dnsmasq_config.h"
// lock_shm(), unlock_shm()
#include "shmem.h"
// dnsmasq_failed
#include "daemon.h"
// delete_all_sessions()
#include "api/api.h"
// exit_code
#include "signals.h"
// validation functions
#include "config/validator.h"
// getEnvVars()
#include "config/env.h"
// sha256sum()
#include "files.h"
// restart_ftl()
#include "signals.h"

// Global variables
struct config config = { 0 };
static bool config_initialized = false;
uint8_t last_checksum[SHA256_DIGEST_SIZE] = { 0 };

// Private prototypes
static void reset_config_default(struct conf_item *conf_item);
static void initConfig(struct config *conf);

void trim_whitespace(char *string)
{
	// isspace(char*) man page:
	// checks for white-space  characters. In the "C" and "POSIX"
	// locales, these are: space, form-feed ('\f'), newline ('\n'),
	// carriage return ('\r'), horizontal tab ('\t'), and vertical tab
	// ('\v').
	char *original = string, *modified = string;
	// Trim any whitespace characters (see above) at the beginning by increasing the pointer address
	while (isspace((unsigned char)*original))
		original++;
	// Copy the content of original into modified as long as there is something in original
	while ((*modified = *original++) != '\0')
		modified++;
	// Trim any whitespace characters (see above) at the end of the string by overwriting it
	// with the zero character (marking the end of a C string)
	while (modified > string && isspace((unsigned char)*--modified))
		*modified = '\0';
}

// Set debug flags from config struct to global debug_flags array
// This is called whenever the config is reloaded and debug flags may have
// changed
void set_debug_flags(struct config *conf)
{
	// Reset debug flags
	memset(debug_flags, false, sizeof(debug_flags));

	// Loop over all debug options and check if at least one is enabled
	unsigned int elements_set = 0u;
	for(unsigned int i = 0; i < DEBUG_ELEMENTS-1; i++)
	{
		struct conf_item *debug_item = get_debug_item(conf, i);
		if(debug_item->v.b)
		{
			// Add offset of 1 as the first element is "ANY"
			debug_flags[i + 1] = true;
			debug_flags[DEBUG_ANY] = true;
			elements_set++;
		}
	}

	// If all debug flags are set, we set the "ALL" flag. We subtract 1 from
	// DEBUG_ELEMENTS as the last element is "ALL" itself
	conf->debug.all.v.b = elements_set == DEBUG_ELEMENTS-1;
}

void set_all_debug(struct config *conf, const bool status)
{
	// Loop over all debug options and check if all are enabled
	unsigned int elements_set = 0u;
	for(unsigned int i = 0; i < DEBUG_ELEMENTS-1; i++)
	{
		struct conf_item *debug_item = get_debug_item(conf, i);
		if(debug_item->v.b)
			elements_set++;
	}

	const bool all_set = elements_set == DEBUG_ELEMENTS-1;

	// If ALL is false and not all debug flags are set, we do not manipulate
	// the debug flags at all. This is necessary to avoid overwriting individual
	// debug flag settings when the user has set some of them to true and
	// "ALL" to false.
	if(status == false && !all_set)
		return;

	// Loop over all debug options and set them to the desired status
	// We do not set the last element as this is "ALL" itself
	for(unsigned int i = 0; i < DEBUG_ELEMENTS-1; i++)
	{
		// Get pointer to memory location of this conf_item
		struct conf_item *debug_item = get_debug_item(conf, i);

		// Set status
		debug_item->v.b = status;
	}
}

// Extract and store key from full path
char **gen_config_path(const char *pathin, const char delim)
{
	char *path = (char*)pathin;
	char *saveptr = path;

	// Allocate memory for the path elements
	char **paths = calloc(MAX_CONFIG_PATH_DEPTH, sizeof(char*));

	// Sanity check
	if(!pathin)
	{
		log_err("Config path is empty");
		return paths;
	}

	size_t pathlen = 0;
	// Extract all path elements
	while(*path != '\0')
	{
		// Advance to either the next delimiter
		// But only until the end of the string
		while(*path != delim && *path != '\0')
			path++;

		// Get length of the extracted string
		size_t len = path - saveptr;
		// Create a private copy of this element in the chain of elements
		paths[pathlen] = calloc(len + 1, sizeof(char));
		// No need to NULL-terminate, strncpy does this for us
		strncpy(paths[pathlen], saveptr, len);

		// Did we reach the end of the string?
		if(*path == '\0')
			break;

		// Advance to next character
		saveptr = ++path;
		// Advance to next path element
		pathlen++;

		// Safety measure: Exit if this path is too deep
		if(pathlen > MAX_CONFIG_PATH_DEPTH-1)
			break;
	}

	return paths;
}

void free_config_path(char **paths)
{
	if(paths == NULL)
		return;

	for(unsigned int i = 0; i < MAX_CONFIG_PATH_DEPTH; i++)
		if(paths[i] != NULL)
		{
			free(paths[i]);
			paths[i] = NULL;
		}
}

bool __attribute__ ((pure)) check_paths_equal(char **paths1, char **paths2, unsigned int max_level)
{
	if(paths1 == NULL || paths2 == NULL)
		return false;

	for(unsigned int i = 0; i < MAX_CONFIG_PATH_DEPTH; i++)
	{
		if(i > 0 && paths1[i] == NULL && paths2[i] == NULL)
		{
			// Exact match so far and we reached the end, e.g.
			// config.dns.upstreams.(null) <-> config.dns.upstreams.(null)
			return true;
		}

		if(i > max_level)
		{
			// Reached end of maximum to inspect level (to get children)
			return true;
		}

		if(paths1[i] == NULL || paths2[i] == NULL || strcmp(paths1[i],paths2[i]) != 0)
		{
			// One of the paths is shorter than the other or one of the elements
			// doesn't match
			return false;
		}
	}
	return true;
}
struct conf_item *get_conf_item(struct config *conf, const unsigned int n)
{
	// Sanity check
	if(n > CONFIG_ELEMENTS-1)
	{
		log_err("Config item with index %u requested but we have only %u elements", n, (unsigned int)CONFIG_ELEMENTS-1);
		return NULL;
	}

	// Return n-th config element
	return (struct conf_item *)conf + n;
}

struct conf_item *get_debug_item(struct config *conf, const enum debug_flag debug)
{
	// Sanity check
	if(debug > DEBUG_MAX-1)
	{
		log_err("Debug config item with index %u requested but we have only %i debug elements", debug, DEBUG_MAX-1);
		return NULL;
	}

	// Return n-th config element
	return (struct conf_item *)&conf->debug + debug;
}

unsigned int __attribute__ ((pure)) config_path_depth(char **paths)
{
	// Determine depth of this config path
	for(unsigned int i = 0; i < MAX_CONFIG_PATH_DEPTH; i++)
		if(paths[i] == NULL)
			return i;

	// This should never happen as we have a maximum depth of
	// MAX_CONFIG_PATH_DEPTH
	return MAX_CONFIG_PATH_DEPTH;

}

void duplicate_config(struct config *dst, struct config *src)
{
	// Post-processing:
	// Initialize and verify config data
	for(unsigned int i = 0; i < CONFIG_ELEMENTS; i++)
	{
		// Get pointer to memory location of this conf_item (original)
		struct conf_item *conf_item = get_conf_item(src, i);

		// Get pointer to memory location of this conf_item (copy)
		struct conf_item *copy_item = get_conf_item(dst, i);

		// Copy constant/static fields
		memcpy(copy_item, conf_item, sizeof(*conf_item));

		// Duplicate allowed values (if defined)
		// Note: This is no necessary as we simply leave the allowed values
		// object living forever and merely copy the pointer to its heap living
		// space around (it is never freed)
		// if(conf_item->a != NULL) copy_item->a = cJSON_Duplicate(conf_item->a, true);

		// Make a type-dependent copy of the value
		switch(conf_item->t)
		{
			case CONF_BOOL:
			case CONF_INT:
			case CONF_UINT:
			case CONF_UINT16:
			case CONF_LONG:
			case CONF_ULONG:
			case CONF_DOUBLE:
			case CONF_STRING:
			case CONF_PASSWORD: // This is a pseudo-type, it is read-only and cannot be read
			case CONF_ENUM_PTR_TYPE:
			case CONF_ENUM_BUSY_TYPE:
			case CONF_ENUM_BLOCKING_MODE:
			case CONF_ENUM_REFRESH_HOSTNAMES:
			case CONF_ENUM_PRIVACY_LEVEL:
			case CONF_ENUM_LISTENING_MODE:
			case CONF_ENUM_WEB_THEME:
			case CONF_ENUM_TEMP_UNIT:
			case CONF_ENUM_BLOCKING_EDNS_MODE:
			case CONF_STRUCT_IN_ADDR:
			case CONF_STRUCT_IN6_ADDR:
			case CONF_ALL_DEBUG_BOOL:
				// Nothing to do, the memcpy above has already covered this
				break;
			case CONF_STRING_ALLOCATED:
				copy_item->v.s = strdup(conf_item->v.s);
				break;
			case CONF_JSON_STRING_ARRAY:
				copy_item->v.json = cJSON_Duplicate(conf_item->v.json, true);
				break;
		}
	}
}

// True = Identical, False = Different
bool compare_config_item(const enum conf_type t, const union conf_value *val1, const union conf_value *val2)
{
	// Make a type-dependent copy of the value
	switch(t)
	{
		case CONF_BOOL:
		case CONF_INT:
		case CONF_UINT:
		case CONF_UINT16:
		case CONF_LONG:
		case CONF_ULONG:
		case CONF_DOUBLE:
		case CONF_ENUM_PTR_TYPE:
		case CONF_ENUM_BUSY_TYPE:
		case CONF_ENUM_BLOCKING_MODE:
		case CONF_ENUM_REFRESH_HOSTNAMES:
		case CONF_ENUM_PRIVACY_LEVEL:
		case CONF_ENUM_LISTENING_MODE:
		case CONF_ENUM_WEB_THEME:
		case CONF_ENUM_TEMP_UNIT:
		case CONF_ENUM_BLOCKING_EDNS_MODE:
		case CONF_STRUCT_IN_ADDR:
		case CONF_STRUCT_IN6_ADDR:
		case CONF_ALL_DEBUG_BOOL:
			// Compare entire union
			return memcmp(val1, val2, sizeof(*val1)) == 0;
		case CONF_STRING:
		case CONF_STRING_ALLOCATED:
			// Compare strings
			return strcmp(val1->s, val2->s) == 0;
		case CONF_JSON_STRING_ARRAY:
			// Compare JSON object/array
			return cJSON_Compare(val1->json, val2->json, true);
		case CONF_PASSWORD:
			// This is a pseudo item, we assume it has always been changed when
			// it is specified
			return strcmp(val2->s, PASSWORD_VALUE) != 0;
	}
	return false;
}


void free_config(struct config *conf)
{
	// Post-processing:
	// Initialize and verify config data
	for(unsigned int i = 0; i < CONFIG_ELEMENTS; i++)
	{
		// Get pointer to memory location of this conf_item (copy)
		struct conf_item *copy_item = get_conf_item(conf, i);

		// Free allowed values (if defined)
		// Note: This is no necessary as we simply leave the allowed values
		// object living forever and merely copy the pointer to its heap living
		// space around (it is never freed)
		// if(conf->a != NULL) cJSON_Delete(conf->a);

		// Make a type-dependent copy of the value
		switch(copy_item->t)
		{
			case CONF_BOOL:
			case CONF_INT:
			case CONF_UINT:
			case CONF_UINT16:
			case CONF_LONG:
			case CONF_ULONG:
			case CONF_DOUBLE:
			case CONF_STRING:
			case CONF_PASSWORD: // This is a pseudo item, it cannot be freed
			case CONF_ENUM_PTR_TYPE:
			case CONF_ENUM_BUSY_TYPE:
			case CONF_ENUM_BLOCKING_MODE:
			case CONF_ENUM_REFRESH_HOSTNAMES:
			case CONF_ENUM_PRIVACY_LEVEL:
			case CONF_ENUM_LISTENING_MODE:
			case CONF_ENUM_WEB_THEME:
			case CONF_ENUM_TEMP_UNIT:
			case CONF_ENUM_BLOCKING_EDNS_MODE:
			case CONF_STRUCT_IN_ADDR:
			case CONF_STRUCT_IN6_ADDR:
			case CONF_ALL_DEBUG_BOOL:
				// Nothing to do
				break;
			case CONF_STRING_ALLOCATED:
				free(copy_item->v.s);
				copy_item->v.s = NULL;
				copy_item->t = CONF_STRING; // not allocated anymore
				break;
			case CONF_JSON_STRING_ARRAY:
				cJSON_Delete(copy_item->v.json);
				break;
		}
	}
}

static void initConfig(struct config *conf)
{
	if(config_initialized)
		return;
	config_initialized = true;

	// struct dns
	conf->dns.upstreams.k = "dns.upstreams";
	conf->dns.upstreams.h = "Array of upstream DNS servers used by Pi-hole\n Example: [ \"8.8.8.8\", \"127.0.0.1#5335\", \"docker-resolver\" ]";
	conf->dns.upstreams.a = cJSON_CreateStringReference("array of IP addresses and/or hostnames, optionally with a port (#...)");
	conf->dns.upstreams.t = CONF_JSON_STRING_ARRAY;
	conf->dns.upstreams.d.json = cJSON_CreateArray();
	conf->dns.upstreams.f = FLAG_RESTART_FTL;
	conf->dns.upstreams.c = validate_stub; // Type-based checking + dnsmasq syntax checking

	conf->dns.CNAMEdeepInspect.k = "dns.CNAMEdeepInspect";
	conf->dns.CNAMEdeepInspect.h = "Use this option to control deep CNAME inspection. Disabling it might be beneficial for very low-end devices";
	conf->dns.CNAMEdeepInspect.t = CONF_BOOL;
	conf->dns.CNAMEdeepInspect.d.b = true;
	conf->dns.CNAMEdeepInspect.c = validate_stub; // Only type-based checking

	conf->dns.blockESNI.k = "dns.blockESNI";
	conf->dns.blockESNI.h = "Should _esni. subdomains be blocked by default? Encrypted Server Name Indication (ESNI) is certainly a good step into the right direction to enhance privacy on the web. It prevents on-path observers, including ISPs, coffee shop owners and firewalls, from intercepting the TLS Server Name Indication (SNI) extension by encrypting it. This prevents the SNI from being used to determine which websites users are visiting.\n ESNI will obviously cause issues for pixelserv-tls which will be unable to generate matching certificates on-the-fly when it cannot read the SNI. Cloudflare and Firefox are already enabling ESNI. According to the IEFT draft (link above), we can easily restore piselserv-tls's operation by replying NXDOMAIN to _esni. subdomains of blocked domains as this mimics a \"not configured for this domain\" behavior.";
	conf->dns.blockESNI.t = CONF_BOOL;
	conf->dns.blockESNI.d.b = true;
	conf->dns.blockESNI.c = validate_stub; // Only type-based checking

	conf->dns.EDNS0ECS.k = "dns.EDNS0ECS";
	conf->dns.EDNS0ECS.h = "Should we overwrite the query source when client information is provided through EDNS0 client subnet (ECS) information? This allows Pi-hole to obtain client IPs even if they are hidden behind the NAT of a router. This feature has been requested and discussed on Discourse where further information how to use it can be found: https://discourse.pi-hole.net/t/support-for-add-subnet-option-from-dnsmasq-ecs-edns0-client-subnet/35940";
	conf->dns.EDNS0ECS.t = CONF_BOOL;
	conf->dns.EDNS0ECS.d.b = true;
	conf->dns.EDNS0ECS.c = validate_stub; // Only type-based checking

	conf->dns.ignoreLocalhost.k = "dns.ignoreLocalhost";
	conf->dns.ignoreLocalhost.h = "Should FTL hide queries made by localhost?";
	conf->dns.ignoreLocalhost.t = CONF_BOOL;
	conf->dns.ignoreLocalhost.d.b = false;
	conf->dns.ignoreLocalhost.c = validate_stub; // Only type-based checking

	conf->dns.showDNSSEC.k = "dns.showDNSSEC";
	conf->dns.showDNSSEC.h = "Should FTL should analyze and show internally generated DNSSEC queries?";
	conf->dns.showDNSSEC.t = CONF_BOOL;
	conf->dns.showDNSSEC.d.b = true;
	conf->dns.showDNSSEC.c = validate_stub; // Only type-based checking

	conf->dns.analyzeOnlyAandAAAA.k = "dns.analyzeOnlyAandAAAA";
	conf->dns.analyzeOnlyAandAAAA.h = "Should FTL analyze *only* A and AAAA queries?";
	conf->dns.analyzeOnlyAandAAAA.t = CONF_BOOL;
	conf->dns.analyzeOnlyAandAAAA.d.b = false;
	conf->dns.analyzeOnlyAandAAAA.c = validate_stub; // Only type-based checking

	conf->dns.piholePTR.k = "dns.piholePTR";
	conf->dns.piholePTR.h = "Controls whether and how FTL will reply with for address for which a local interface exists. Changing this setting causes FTL to restart.";
	{
		struct enum_options piholePTR[] =
		{
			{ get_ptr_type_str(PTR_NONE), "Pi-hole will not respond automatically on PTR requests to local interface addresses. Ensure pi.hole and/or hostname records exist elsewhere." },
			{ get_ptr_type_str(PTR_HOSTNAME), "Serve the machine's hostname. The hostname is queried from the kernel through uname(2)->nodename. If the machine has multiple network interfaces, it can also have multiple nodenames. In this case, it is unspecified and up to the kernel which one will be returned. On Linux, the returned string is what has been set using sethostname(2) which is typically what has been set in /etc/hostname." },
			{ get_ptr_type_str(PTR_HOSTNAMEFQDN), "Serve the machine's hostname (see limitations above) as fully qualified domain by adding the local domain. If no local domain has been defined (config option dns.domain), FTL tries to query the domain name from the kernel using getdomainname(2). If this fails, FTL appends \".no_fqdn_available\" to the hostname." },
			{ get_ptr_type_str(PTR_PIHOLE), "Respond with \"pi.hole\"." }
		};
		CONFIG_ADD_ENUM_OPTIONS(conf->dns.piholePTR.a, piholePTR);
	}
	conf->dns.piholePTR.t = CONF_ENUM_PTR_TYPE;
	conf->dns.piholePTR.d.ptr_type = PTR_PIHOLE;
	conf->dns.piholePTR.f = FLAG_RESTART_FTL;
	conf->dns.piholePTR.c = validate_stub; // Only type-based checking

	conf->dns.replyWhenBusy.k = "dns.replyWhenBusy";
	conf->dns.replyWhenBusy.h = "How should FTL handle queries when the gravity database is not available?";
	{
		struct enum_options replyWhenBusy[] =
		{
			{ get_busy_reply_str(BUSY_BLOCK), "Block all queries when the database is busy." },
			{ get_busy_reply_str(BUSY_ALLOW), "Allow all queries when the database is busy." },
			{ get_busy_reply_str(BUSY_REFUSE), "Refuse all queries which arrive while the database is busy." },
			{ get_busy_reply_str(BUSY_DROP), "Just drop the queries, i.e., never reply to them at all. Despite \"REFUSE\" sounding similar to \"DROP\", it turned out that many clients will just immediately retry, causing up to several thousands of queries per second. This does not happen in \"DROP\" mode." }
		};
		CONFIG_ADD_ENUM_OPTIONS(conf->dns.replyWhenBusy.a, replyWhenBusy);
	}
	conf->dns.replyWhenBusy.t = CONF_ENUM_BUSY_TYPE;
	conf->dns.replyWhenBusy.d.busy_reply = BUSY_ALLOW;
	conf->dns.replyWhenBusy.c = validate_stub; // Only type-based checking

	conf->dns.blockTTL.k = "dns.blockTTL";
	conf->dns.blockTTL.h = "FTL's internal TTL to be handed out for blocked queries in seconds. This settings allows users to select a value different from the dnsmasq config option local-ttl. This is useful in context of locally used hostnames that are known to stay constant over long times (printers, etc.).\n Note that large values may render whitelisting ineffective due to client-side caching of blocked queries.";
	conf->dns.blockTTL.t = CONF_UINT;
	conf->dns.blockTTL.d.ui = 2;
	conf->dns.blockTTL.c = validate_stub; // Only type-based checking

	conf->dns.hosts.k = "dns.hosts";
	conf->dns.hosts.h = "Array of custom DNS records\n Example: hosts = [ \"127.0.0.1 mylocal\", \"192.168.0.1 therouter\" ]";
	conf->dns.hosts.a = cJSON_CreateStringReference("Array of custom DNS records each one in HOSTS form: \"IP HOSTNAME\"");
	conf->dns.hosts.t = CONF_JSON_STRING_ARRAY;
	conf->dns.hosts.d.json = cJSON_CreateArray();
	conf->dns.hosts.c = validate_dns_hosts;

	conf->dns.domainNeeded.k = "dns.domainNeeded";
	conf->dns.domainNeeded.h = "If set, A and AAAA queries for plain names, without dots or domain parts, are never forwarded to upstream nameservers";
	conf->dns.domainNeeded.t = CONF_BOOL;
	conf->dns.domainNeeded.f = FLAG_RESTART_FTL;
	conf->dns.domainNeeded.d.b = false;
	conf->dns.domainNeeded.c = validate_stub; // Only type-based checking

	conf->dns.expandHosts.k = "dns.expandHosts";
	conf->dns.expandHosts.h = "If set, the domain is added to simple names (without a period) in /etc/hosts in the same way as for DHCP-derived names";
	conf->dns.expandHosts.t = CONF_BOOL;
	conf->dns.expandHosts.f = FLAG_RESTART_FTL;
	conf->dns.expandHosts.d.b = false;
	conf->dns.expandHosts.c = validate_stub; // Only type-based checking

	conf->dns.domain.k = "dns.domain";
	conf->dns.domain.h = "The DNS domain used by your Pi-hole to expand hosts and for DHCP.\n\n Only if DHCP is enabled below: For DHCP, this has two effects; firstly it causes the DHCP server to return the domain to any hosts which request it, and secondly it sets the domain which it is legal for DHCP-configured hosts to claim. The intention is to constrain hostnames so that an untrusted host on the LAN cannot advertise its name via DHCP as e.g. \"google.com\" and capture traffic not meant for it. If no domain suffix is specified, then any DHCP hostname with a domain part (ie with a period) will be disallowed and logged. If a domain is specified, then hostnames with a domain part are allowed, provided the domain part matches the suffix. In addition, when a suffix is set then hostnames without a domain part have the suffix added as an optional domain part. For instance, we can set domain=mylab.com and have a machine whose DHCP hostname is \"laptop\". The IP address for that machine is available both as \"laptop\" and \"laptop.mylab.com\".\n\n You can disable setting a domain by setting this option to an empty string.";
	conf->dns.domain.a = cJSON_CreateStringReference("<any valid domain>");
	conf->dns.domain.t = CONF_STRING;
	conf->dns.domain.f = FLAG_RESTART_FTL;
	conf->dns.domain.d.s = (char*)"lan";
	conf->dns.domain.c = validate_dns_domain;

	conf->dns.bogusPriv.k = "dns.bogusPriv";
	conf->dns.bogusPriv.h = "Should all reverse lookups for private IP ranges (i.e., 192.168.x.y, etc) which are not found in /etc/hosts or the DHCP leases file be answered with \"no such domain\" rather than being forwarded upstream?";
	conf->dns.bogusPriv.t = CONF_BOOL;
	conf->dns.bogusPriv.f = FLAG_RESTART_FTL;
	conf->dns.bogusPriv.d.b = true;
	conf->dns.bogusPriv.c = validate_stub; // Only type-based checking

	conf->dns.dnssec.k = "dns.dnssec";
	conf->dns.dnssec.h = "Validate DNS replies using DNSSEC?";
	conf->dns.dnssec.t = CONF_BOOL;
	conf->dns.dnssec.f = FLAG_RESTART_FTL;
	conf->dns.dnssec.c = validate_stub; // Only type-based checking
	conf->dns.dnssec.d.b = false;

	conf->dns.interface.k = "dns.interface";
	conf->dns.interface.h = "Interface to use for DNS (see also dnsmasq.listening.mode) and DHCP (if enabled)";
	conf->dns.interface.a = cJSON_CreateStringReference("a valid interface name");
	conf->dns.interface.t = CONF_STRING;
	conf->dns.interface.f = FLAG_RESTART_FTL;
	conf->dns.interface.d.s = (char*)"";
	conf->dns.interface.c = validate_stub; // Type-based checking + dnsmasq syntax checking

	conf->dns.hostRecord.k = "dns.hostRecord";
	conf->dns.hostRecord.h = "Add A, AAAA and PTR records to the DNS. This adds one or more names to the DNS with associated IPv4 (A) and IPv6 (AAAA) records";
	conf->dns.hostRecord.a = cJSON_CreateStringReference("<name>[,<name>....],[<IPv4-address>],[<IPv6-address>][,<TTL>]");
	conf->dns.hostRecord.t = CONF_STRING;
	conf->dns.hostRecord.f = FLAG_RESTART_FTL;
	conf->dns.hostRecord.d.s = (char*)"";
	conf->dns.hostRecord.c = validate_stub; // Type-based checking + dnsmasq syntax checking

	conf->dns.listeningMode.k = "dns.listeningMode";
	conf->dns.listeningMode.h = "Pi-hole interface listening modes";
	{
		struct enum_options listeningMode[] =
		{
			{ get_listeningMode_str(LISTEN_LOCAL), "Allow only local requests. This setting accepts DNS queries only from hosts whose address is on a local subnet, i.e., a subnet for which an interface exists on the server. It is intended to be set as a default on installation, to allow unconfigured installations to be useful but also safe from being used for DNS amplification attacks if (accidentally) running public." },
			{ get_listeningMode_str(LISTEN_SINGLE), "Permit all origins, accept only on the specified interface. Respond only to queries arriving on the specified interface. The loopback (lo) interface is automatically added to the list of interfaces to use when this option is used. Make sure your Pi-hole is properly firewalled!" },
			{ get_listeningMode_str(LISTEN_BIND), "By default, FTL binds the wildcard address. If this is not what you want, you can use this option as it forces FTL to really bind only the interfaces it is listening on. Note that this may result in issues when the interface may go down (cable unplugged, etc.). About the only time when this is useful is when running another nameserver on the same port on the same machine. This may also happen if you run a virtualization API such as libvirt. When this option is used, IP alias interface labels (e.g. enp2s0:0) are checked rather than interface names." },
			{ get_listeningMode_str(LISTEN_ALL), "Permit all origins, accept on all interfaces. Make sure your Pi-hole is properly firewalled! This truly allows any traffic to be replied to and is a dangerous thing to do as your Pi-hole could become an open resolver. You should always ask yourself if the first option doesn't work for you as well." },
			{ get_listeningMode_str(LISTEN_NONE), "Do not add any configuration concerning the listening mode to the dnsmasq configuration file. This is useful if you want to manually configure the listening mode in auxiliary configuration files. This option is really meant for advanced users only, support for this option may be limited." }
		};
		CONFIG_ADD_ENUM_OPTIONS(conf->dns.listeningMode.a, listeningMode);
	}
	conf->dns.listeningMode.t = CONF_ENUM_LISTENING_MODE;
	conf->dns.listeningMode.f = FLAG_RESTART_FTL;
	conf->dns.listeningMode.d.listeningMode = LISTEN_LOCAL;
	conf->dns.listeningMode.c = validate_stub; // Only type-based checking

	conf->dns.queryLogging.k = "dns.queryLogging";
	conf->dns.queryLogging.h = "Log DNS queries and replies to pihole.log";
	conf->dns.queryLogging.t = CONF_BOOL;
	conf->dns.queryLogging.f = FLAG_RESTART_FTL;
	conf->dns.queryLogging.d.b = true;
	conf->dns.queryLogging.c = validate_stub; // Only type-based checking

	conf->dns.cnameRecords.k = "dns.cnameRecords";
	conf->dns.cnameRecords.h = "List of CNAME records which indicate that <cname> is really <target>. If the <TTL> is given, it overwrites the value of local-ttl";
	conf->dns.cnameRecords.a = cJSON_CreateStringReference("Array of CNAMEs each on in one of the following forms: \"<cname>,<target>[,<TTL>]\"");
	conf->dns.cnameRecords.t = CONF_JSON_STRING_ARRAY;
	conf->dns.cnameRecords.f = FLAG_RESTART_FTL;
	conf->dns.cnameRecords.d.json = cJSON_CreateArray();
	conf->dns.cnameRecords.c = validate_dns_cnames;

	conf->dns.port.k = "dns.port";
	conf->dns.port.h = "Port used by the DNS server";
	conf->dns.port.t = CONF_UINT16;
	conf->dns.port.f = FLAG_RESTART_FTL;
	conf->dns.port.d.ui = 53u;
	conf->dns.port.c = validate_stub; // Only type-based checking

	// sub-struct dns.cache
	conf->dns.cache.size.k = "dns.cache.size";
	conf->dns.cache.size.h = "Cache size of the DNS server. Note that expiring cache entries naturally make room for new insertions over time. Setting this number too high will have an adverse effect as not only more space is needed, but also lookup speed gets degraded in the 10,000+ range. dnsmasq may issue a warning when you go beyond 10,000+ cache entries.";
	conf->dns.cache.size.t = CONF_UINT;
	conf->dns.cache.size.f = FLAG_RESTART_FTL;
	conf->dns.cache.size.d.ui = 10000u;
	conf->dns.cache.size.c = validate_stub; // Only type-based checking

	conf->dns.cache.optimizer.k = "dns.cache.optimizer";
	conf->dns.cache.optimizer.h = "Query cache optimizer: If a DNS name exists in the cache, but its time-to-live has expired only recently, the data will be used anyway (a refreshing from upstream is triggered). This can improve DNS query delays especially over unreliable Internet connections. This feature comes at the expense of possibly sometimes returning out-of-date data and less efficient cache utilization, since old data cannot be flushed when its TTL expires, so the cache becomes mostly least-recently-used. To mitigate issues caused by massively outdated DNS replies, the maximum overaging of cached records is limited. We strongly recommend staying below 86400 (1 day) with this option.\n Setting the TTL excess time to zero will serve stale cache data regardless how long it has expired. This is not recommended as it may lead to stale data being served for a long time. Setting this option to any negative value will disable this feature altogether.";
	conf->dns.cache.optimizer.t = CONF_INT;
	conf->dns.cache.optimizer.f = FLAG_RESTART_FTL;
	conf->dns.cache.optimizer.d.i = 3600u;
	conf->dns.cache.optimizer.c = validate_stub; // Only type-based checking

	conf->dns.cache.upstreamBlockedTTL.k = "dns.cache.upstreamBlockedTTL";
	conf->dns.cache.upstreamBlockedTTL.h = "This setting allows you to specify the TTL used for queries blocked upstream. Once the TTL expires, the query will be forwarded to the upstream server again to check if the block is still valid. Defaults to caching for one day (86400 seconds). Setting this value to zero disables caching of queries blocked upstream.";
	conf->dns.cache.upstreamBlockedTTL.t = CONF_UINT;
	conf->dns.cache.upstreamBlockedTTL.d.ui = 86400;
	conf->dns.cache.upstreamBlockedTTL.c = validate_stub; // Only type-based checking

	// sub-struct dns.blocking
	conf->dns.blocking.active.k = "dns.blocking.active";
	conf->dns.blocking.active.h = "Should FTL block queries?";
	conf->dns.blocking.active.t = CONF_BOOL;
	conf->dns.blocking.active.d.b = true;
	conf->dns.blocking.active.c = validate_stub; // Only type-based checking

	conf->dns.blocking.mode.k = "dns.blocking.mode";
	conf->dns.blocking.mode.h = "How should FTL reply to blocked queries?";
	{
		struct enum_options blockingmode[] =
		{
			{ get_blocking_mode_str(MODE_NULL), "In NULL mode, which is both the default and recommended mode for Pi-hole FTLDNS, blocked queries will be answered with the \"unspecified address\" (0.0.0.0 or ::). The \"unspecified address\" is a reserved IP address specified by RFC 3513 - Internet Protocol Version 6 (IPv6) Addressing Architecture, section 2.5.2." },
			{ get_blocking_mode_str(MODE_IP_NODATA_AAAA), "In IP-NODATA-AAAA mode, blocked queries will be answered with the local IPv4 addresses of your Pi-hole. Blocked AAAA queries will be answered with NODATA-IPV6 and clients will only try to reach your Pi-hole over its static IPv4 address." },
			{ get_blocking_mode_str(MODE_IP), "In IP mode, blocked queries will be answered with the local IP addresses of your Pi-hole." },
			{ get_blocking_mode_str(MODE_NX), "In NXDOMAIN mode, blocked queries will be answered with an empty response (i.e., there won't be an answer section) and status NXDOMAIN. A NXDOMAIN response should indicate that there is no such domain to the client making the query." },
			{ get_blocking_mode_str(MODE_NODATA), "In NODATA mode, blocked queries will be answered with an empty response (no answer section) and status NODATA. A NODATA response indicates that the domain exists, but there is no record for the requested query type." }
		};
		CONFIG_ADD_ENUM_OPTIONS(conf->dns.blocking.mode.a, blockingmode);
	}
	conf->dns.blocking.mode.t = CONF_ENUM_BLOCKING_MODE;
	conf->dns.blocking.mode.d.blocking_mode = MODE_NULL;
	conf->dns.blocking.mode.c = validate_stub; // Only type-based checking

	conf->dns.blocking.edns.k = "dns.blocking.edns";
	conf->dns.blocking.edns.h = "Should FTL enrich blocked replies with EDNS0 information?";
	{
		struct enum_options blocking_edns[] =
		{
			{ get_edns_mode_str(EDNS_MODE_NONE), "In NONE mode, no additional EDNS information is added to blocked queries" },
			{ get_edns_mode_str(EDNS_MODE_CODE), "In CODE mode, blocked queries will be enriched with EDNS info-code BLOCKED (15)" },
			{ get_edns_mode_str(EDNS_MODE_TEXT), "In TEXT mode, blocked queries will be enriched with EDNS info-code BLOCKED (15) and a text message describing the reason for the block" }
		};
		CONFIG_ADD_ENUM_OPTIONS(conf->dns.blocking.edns.a, blocking_edns);
	}
	conf->dns.blocking.edns.t = CONF_ENUM_BLOCKING_EDNS_MODE;
	conf->dns.blocking.edns.d.edns_mode = EDNS_MODE_TEXT;
	conf->dns.blocking.edns.c = validate_stub; // Only type-based checking

	conf->dns.revServers.k = "dns.revServers";
	conf->dns.revServers.h = "Reverse server (former also called \"conditional forwarding\") feature\n Array of reverse servers each one in one of the following forms: \"<enabled>,<ip-address>[/<prefix-len>],<server>[#<port>][,<domain>]\"\n\n Individual components:\n\n <enabled>: either \"true\" or \"false\"\n\n <ip-address>[/<prefix-len>]: Address range for the reverse server feature in CIDR notation. If the prefix length is omitted, either 32 (IPv4) or 128 (IPv6) are substituted (exact address match). This is almost certainly not what you want here.\n Example: \"192.168.0.0/24\" for the range 192.168.0.1 - 192.168.0.255\n\n <server>[#<port>]: Target server to be used for the reverse server feature\n Example: \"192.168.0.1#53\"\n\n <domain>: Domain used for the reverse server feature (e.g., \"fritz.box\")\n Example: \"fritz.box\"";
	conf->dns.revServers.a = cJSON_CreateStringReference("array of reverse servers each one in one of the following forms: \"<enabled>,<ip-address>[/<prefix-len>],<server>[#<port>][,<domain>]\", e.g., \"true,192.168.0.0/24,192.168.0.1,fritz.box\"");
	conf->dns.revServers.t = CONF_JSON_STRING_ARRAY;
	conf->dns.revServers.d.json = cJSON_CreateArray();
	conf->dns.revServers.c = validate_dns_revServers;
	conf->dns.revServers.f = FLAG_RESTART_FTL;

	// sub-struct dns.rate_limit
	conf->dns.rateLimit.count.k = "dns.rateLimit.count";
	conf->dns.rateLimit.count.h = "Rate-limited queries are answered with a REFUSED reply and not further processed by FTL.\n The default settings for FTL's rate-limiting are to permit no more than 1000 queries in 60 seconds. Both numbers can be customized independently. It is important to note that rate-limiting is happening on a per-client basis. Other clients can continue to use FTL while rate-limited clients are short-circuited at the same time.\n For this setting, both numbers, the maximum number of queries within a given time, and the length of the time interval (seconds) have to be specified. For instance, if you want to set a rate limit of 1 query per hour, the option should look like RATE_LIMIT=1/3600. The time interval is relative to when FTL has finished starting (start of the daemon + possible delay by DELAY_STARTUP) then it will advance in steps of the rate-limiting interval. If a client reaches the maximum number of queries it will be blocked until the end of the current interval. This will be logged to /var/log/pihole/FTL.log, e.g. Rate-limiting 10.0.1.39 for at least 44 seconds. If the client continues to send queries while being blocked already and this number of queries during the blocking exceeds the limit the client will continue to be blocked until the end of the next interval (FTL.log will contain lines like Still rate-limiting 10.0.1.39 as it made additional 5007 queries). As soon as the client requests less than the set limit, it will be unblocked (Ending rate-limitation of 10.0.1.39).\n Rate-limiting may be disabled altogether by setting both values to zero (this results in the same behavior as before FTL v5.7).\n How many queries are permitted...";
	conf->dns.rateLimit.count.t = CONF_UINT;
	conf->dns.rateLimit.count.d.ui = 1000;
	conf->dns.rateLimit.count.c = validate_stub; // Only type-based checking

	conf->dns.rateLimit.interval.k = "dns.rateLimit.interval";
	conf->dns.rateLimit.interval.h = "... in the set interval before rate-limiting?";
	conf->dns.rateLimit.interval.t = CONF_UINT;
	conf->dns.rateLimit.interval.d.ui = 60;
	conf->dns.rateLimit.interval.c = validate_stub; // Only type-based checking

	// sub-struct dns.special_domains
	conf->dns.specialDomains.mozillaCanary.k = "dns.specialDomains.mozillaCanary";
	conf->dns.specialDomains.mozillaCanary.h = "Should Pi-hole always replies with NXDOMAIN to A and AAAA queries of use-application-dns.net to disable Firefox automatic DNS-over-HTTP? This is following the recommendation on https://support.mozilla.org/en-US/kb/configuring-networks-disable-dns-over-https";
	conf->dns.specialDomains.mozillaCanary.t = CONF_BOOL;
	conf->dns.specialDomains.mozillaCanary.d.b = true;
	conf->dns.specialDomains.mozillaCanary.c = validate_stub; // Only type-based checking

	conf->dns.specialDomains.iCloudPrivateRelay.k = "dns.specialDomains.iCloudPrivateRelay";
	conf->dns.specialDomains.iCloudPrivateRelay.h = "Should Pi-hole always replies with NXDOMAIN to A and AAAA queries of mask.icloud.com and mask-h2.icloud.com to disable Apple's iCloud Private Relay to prevent Apple devices from bypassing Pi-hole? This is following the recommendation on https://developer.apple.com/support/prepare-your-network-for-icloud-private-relay";
	conf->dns.specialDomains.iCloudPrivateRelay.t = CONF_BOOL;
	conf->dns.specialDomains.iCloudPrivateRelay.d.b = true;
	conf->dns.specialDomains.iCloudPrivateRelay.c = validate_stub; // Only type-based checking

	// sub-struct dns.reply_addr
	conf->dns.reply.host.force4.k = "dns.reply.host.force4";
	conf->dns.reply.host.force4.h = "Use a specific IPv4 address for the Pi-hole host? By default, FTL determines the address of the interface a query arrived on and uses this address for replying to A queries with the most suitable address for the requesting client. This setting can be used to use a fixed, rather than the dynamically obtained, address when Pi-hole responds to the following names: [ \"pi.hole\", \"<the device's hostname>\", \"pi.hole.<local domain>\", \"<the device's hostname>.<local domain>\" ]";
	conf->dns.reply.host.force4.t = CONF_BOOL;
	conf->dns.reply.host.force4.d.b = false;
	conf->dns.reply.host.force4.c = validate_stub; // Only type-based checking

	conf->dns.reply.host.v4.k = "dns.reply.host.IPv4";
	conf->dns.reply.host.v4.h = "Custom IPv4 address for the Pi-hole host";
	conf->dns.reply.host.v4.a = cJSON_CreateStringReference("<valid IPv4 address> or empty string (\"\")");
	conf->dns.reply.host.v4.t = CONF_STRUCT_IN_ADDR;
	memset(&conf->dns.reply.host.v4.d.in_addr, 0, sizeof(struct in_addr));
	conf->dns.reply.host.v4.c = validate_stub; // Only type-based checking

	conf->dns.reply.host.force6.k = "dns.reply.host.force6";
	conf->dns.reply.host.force6.h = "Use a specific IPv6 address for the Pi-hole host? See description for the IPv4 variant above for further details.";
	conf->dns.reply.host.force6.t = CONF_BOOL;
	conf->dns.reply.host.force6.d.b = false;
	conf->dns.reply.host.force6.c = validate_stub; // Only type-based checking

	conf->dns.reply.host.v6.k = "dns.reply.host.IPv6";
	conf->dns.reply.host.v6.h = "Custom IPv6 address for the Pi-hole host";
	conf->dns.reply.host.v6.a = cJSON_CreateStringReference("<valid IPv6 address> or empty string (\"\")");
	conf->dns.reply.host.v6.t = CONF_STRUCT_IN6_ADDR;
	memset(&conf->dns.reply.host.v6.d.in6_addr, 0, sizeof(struct in6_addr));
	conf->dns.reply.host.v6.c = validate_stub; // Only type-based checking

	conf->dns.reply.blocking.force4.k = "dns.reply.blocking.force4";
	conf->dns.reply.blocking.force4.h = "Use a specific IPv4 address in IP blocking mode? By default, FTL determines the address of the interface a query arrived on and uses this address for replying to A queries with the most suitable address for the requesting client. This setting can be used to use a fixed, rather than the dynamically obtained, address when Pi-hole responds in the following cases: IP blocking mode is used and this query is to be blocked, regular expressions with the ;reply=IP regex extension.";
	conf->dns.reply.blocking.force4.t = CONF_BOOL;
	conf->dns.reply.blocking.force4.d.b = false;
	conf->dns.reply.blocking.force4.c = validate_stub; // Only type-based checking

	conf->dns.reply.blocking.v4.k = "dns.reply.blocking.IPv4";
	conf->dns.reply.blocking.v4.h = "Custom IPv4 address for IP blocking mode";
	conf->dns.reply.blocking.v4.a = cJSON_CreateStringReference("<valid IPv4 address> or empty string (\"\")");
	conf->dns.reply.blocking.v4.t = CONF_STRUCT_IN_ADDR;
	memset(&conf->dns.reply.blocking.v4.d.in_addr, 0, sizeof(struct in_addr));
	conf->dns.reply.blocking.v4.c = validate_stub; // Only type-based checking

	conf->dns.reply.blocking.force6.k = "dns.reply.blocking.force6";
	conf->dns.reply.blocking.force6.h = "Use a specific IPv6 address in IP blocking mode? See description for the IPv4 variant above for further details.";
	conf->dns.reply.blocking.force6.t = CONF_BOOL;
	conf->dns.reply.blocking.force6.d.b = false;
	conf->dns.reply.blocking.force6.c = validate_stub; // Only type-based checking

	conf->dns.reply.blocking.v6.k = "dns.reply.blocking.IPv6";
	conf->dns.reply.blocking.v6.h = "Custom IPv6 address for IP blocking mode";
	conf->dns.reply.blocking.v6.a = cJSON_CreateStringReference("<valid IPv6 address> or empty string (\"\")");
	conf->dns.reply.blocking.v6.t = CONF_STRUCT_IN6_ADDR;
	memset(&conf->dns.reply.blocking.v6.d.in6_addr, 0, sizeof(struct in6_addr));
	conf->dns.reply.blocking.v6.c = validate_stub; // Only type-based checking

	// sub-struct dhcp
	conf->dhcp.active.k = "dhcp.active";
	conf->dhcp.active.h = "Is the embedded DHCP server enabled?";
	conf->dhcp.active.t = CONF_BOOL;
	conf->dhcp.active.f = FLAG_RESTART_FTL;
	conf->dhcp.active.d.b = false;
	conf->dhcp.active.c = validate_stub; // Only type-based checking

	conf->dhcp.start.k = "dhcp.start";
	conf->dhcp.start.h = "Start address of the DHCP address pool";
	conf->dhcp.start.a = cJSON_CreateStringReference("<valid IPv4 address> or empty string (\"\"), e.g., \"192.168.0.10\"");
	conf->dhcp.start.t = CONF_STRUCT_IN_ADDR;
	conf->dhcp.start.f = FLAG_RESTART_FTL;
	memset(&conf->dhcp.start.d.in_addr, 0, sizeof(struct in_addr));
	conf->dhcp.start.c = validate_stub; // Only type-based checking

	conf->dhcp.end.k = "dhcp.end";
	conf->dhcp.end.h = "End address of the DHCP address pool";
	conf->dhcp.end.a = cJSON_CreateStringReference("<valid IPv4 address> or empty string (\"\"), e.g., \"192.168.0.250\"");
	conf->dhcp.end.t = CONF_STRUCT_IN_ADDR;
	conf->dhcp.end.f = FLAG_RESTART_FTL;
	memset(&conf->dhcp.end.d.in_addr, 0, sizeof(struct in_addr));
	conf->dhcp.end.c = validate_stub; // Only type-based checking

	conf->dhcp.router.k = "dhcp.router";
	conf->dhcp.router.h = "Address of the gateway to be used (typically the address of your router in a home installation)";
	conf->dhcp.router.a = cJSON_CreateStringReference("<valid IPv4 address> or empty string (\"\"), e.g., \"192.168.0.1\"");
	conf->dhcp.router.t = CONF_STRUCT_IN_ADDR;
	conf->dhcp.router.f = FLAG_RESTART_FTL;
	memset(&conf->dhcp.router.d.in_addr, 0, sizeof(struct in_addr));
	conf->dhcp.router.c = validate_stub; // Only type-based checking

	conf->dhcp.netmask.k = "dhcp.netmask";
	conf->dhcp.netmask.h = "The netmask used by your Pi-hole. For directly connected networks (i.e., networks on which the machine running Pi-hole has an interface) the netmask is optional and may be set to an empty string (\"\"): it will then be determined from the interface configuration itself. For networks which receive DHCP service via a relay agent, we cannot determine the netmask itself, so it should explicitly be specified, otherwise Pi-hole guesses based on the class (A, B or C) of the network address.";
	conf->dhcp.netmask.a = cJSON_CreateStringReference("<any valid netmask> (e.g., \"255.255.255.0\") or empty string (\"\") for auto-discovery");
	conf->dhcp.netmask.t = CONF_STRUCT_IN_ADDR;
	conf->dhcp.netmask.f = FLAG_RESTART_FTL;
	memset(&conf->dhcp.netmask.d.in_addr, 0, sizeof(struct in_addr));
	conf->dhcp.netmask.c = validate_stub; // Only type-based checking

	conf->dhcp.leaseTime.k = "dhcp.leaseTime";
	conf->dhcp.leaseTime.h = "If the lease time is given, then leases will be given for that length of time. If not given, the default lease time is one hour for IPv4 and one day for IPv6.";
	conf->dhcp.leaseTime.a = cJSON_CreateStringReference("The lease time can be in seconds, or minutes (e.g., \"45m\") or hours (e.g., \"1h\") or days (like \"2d\") or even weeks (\"1w\"). You may also use \"infinite\" as string but be aware of the drawbacks");
	conf->dhcp.leaseTime.t = CONF_STRING;
	conf->dhcp.leaseTime.f = FLAG_RESTART_FTL;
	conf->dhcp.leaseTime.d.s = (char*)"";
	conf->dhcp.leaseTime.c = validate_stub; // Type-based checking + dnsmasq syntax checking

	conf->dhcp.ipv6.k = "dhcp.ipv6";
	conf->dhcp.ipv6.h = "Should Pi-hole make an attempt to also satisfy IPv6 address requests (be aware that IPv6 works a whole lot different than IPv4)";
	conf->dhcp.ipv6.t = CONF_BOOL;
	conf->dhcp.ipv6.f = FLAG_RESTART_FTL;
	conf->dhcp.ipv6.d.b = false;
	conf->dhcp.ipv6.c = validate_stub; // Only type-based checking

	conf->dhcp.multiDNS.k = "dhcp.multiDNS";
	conf->dhcp.multiDNS.h = "Advertise DNS server multiple times to clients. Some devices will add their own proprietary DNS servers to the list of DNS servers, which can cause issues with Pi-hole. This option will advertise the Pi-hole DNS server multiple times to clients, which should prevent this from happening.";
	conf->dhcp.multiDNS.t = CONF_BOOL;
	conf->dhcp.multiDNS.f = FLAG_RESTART_FTL;
	conf->dhcp.multiDNS.d.b = false;
	conf->dhcp.multiDNS.c = validate_stub; // Only type-based checking

	conf->dhcp.rapidCommit.k = "dhcp.rapidCommit";
	conf->dhcp.rapidCommit.h = "Enable DHCPv4 Rapid Commit Option specified in RFC 4039. Should only be enabled if either the server is the only server for the subnet to avoid conflicts";
	conf->dhcp.rapidCommit.t = CONF_BOOL;
	conf->dhcp.rapidCommit.f = FLAG_RESTART_FTL;
	conf->dhcp.rapidCommit.d.b = false;
	conf->dhcp.rapidCommit.c = validate_stub; // Only type-based checking

	conf->dhcp.logging.k = "dhcp.logging";
	conf->dhcp.logging.h = "Enable logging for DHCP. This will log all relevant DHCP-related activity, including, e.g., all the options sent to DHCP clients and the tags used to determine them (if any). This can be useful for debugging DHCP issues. The generated output is saved to the file specified by files.log.dnsmasq below.";
	conf->dhcp.logging.t = CONF_BOOL;
	conf->dhcp.logging.f = FLAG_RESTART_FTL;
	conf->dhcp.logging.d.b = false;
	conf->dhcp.logging.c = validate_stub; // Only type-based checking

	conf->dhcp.ignoreUnknownClients.k = "dhcp.ignoreUnknownClients";
	conf->dhcp.ignoreUnknownClients.h = "Ignore unknown DHCP clients.\n If this option is set, Pi-hole ignores all clients which are not explicitly configured through dhcp.hosts. This can be useful to prevent unauthorized clients from getting an IP address from the DHCP server.\n It should be noted that this option is not a security feature, as clients can still assign themselves an IP address and use the network. It is merely a convenience feature to prevent unknown clients from getting a valid IP configuration assigned automatically.\n Note that you will need to configure new clients manually in dhcp.hosts before they can use the network when this feature is enabled.";
	conf->dhcp.ignoreUnknownClients.t = CONF_BOOL;
	conf->dhcp.ignoreUnknownClients.f = FLAG_RESTART_FTL;
	conf->dhcp.ignoreUnknownClients.d.b = false;
	conf->dhcp.ignoreUnknownClients.c = validate_stub; // Only type-based checking

	conf->dhcp.hosts.k = "dhcp.hosts";
	conf->dhcp.hosts.h = "Per host parameters for the DHCP server. This allows a machine with a particular hardware address to be always allocated the same hostname, IP address and lease time or to specify static DHCP leases";
	conf->dhcp.hosts.a = cJSON_CreateStringReference("Array of static leases each on in one of the following forms: \"[<hwaddr>][,id:<client_id>|*][,set:<tag>][,tag:<tag>][,<ipaddr>][,<hostname>][,<lease_time>][,ignore]\"");
	conf->dhcp.hosts.t = CONF_JSON_STRING_ARRAY;
	conf->dhcp.hosts.f = FLAG_RESTART_FTL;
	conf->dhcp.hosts.d.json = cJSON_CreateArray();
	conf->dhcp.hosts.c = validate_stub; // Type-based checking + dnsmasq syntax checking


	// struct ntp
	conf->ntp.ipv4.active.k = "ntp.ipv4.active";
	conf->ntp.ipv4.active.h = "Should FTL act as network time protocol (NTP) server (IPv4)?";
	conf->ntp.ipv4.active.t = CONF_BOOL;
	conf->ntp.ipv4.active.f = FLAG_RESTART_FTL;
	conf->ntp.ipv4.active.d.b = true;
	conf->ntp.ipv4.active.c = validate_stub; // Only type-based checking

	conf->ntp.ipv4.address.k = "ntp.ipv4.address";
	conf->ntp.ipv4.address.h = "IPv4 address to listen on for NTP requests";
	conf->ntp.ipv4.address.a = cJSON_CreateStringReference("<valid IPv4 address> or empty string (\"\") for wildcard (0.0.0.0)");
	conf->ntp.ipv4.address.t = CONF_STRUCT_IN_ADDR;
	conf->ntp.ipv4.address.f = FLAG_RESTART_FTL;
	memset(&conf->ntp.ipv4.address.d.in_addr, 0, sizeof(struct in_addr));
	conf->ntp.ipv4.address.c = validate_stub; // Only type-based checking

	conf->ntp.ipv6.active.k = "ntp.ipv6.active";
	conf->ntp.ipv6.active.h = "Should FTL act as network time protocol (NTP) server (IPv6)?";
	conf->ntp.ipv6.active.t = CONF_BOOL;
	conf->ntp.ipv6.active.f = FLAG_RESTART_FTL;
	conf->ntp.ipv6.active.d.b = true;
	conf->ntp.ipv6.active.c = validate_stub; // Only type-based checking

	conf->ntp.ipv6.address.k = "ntp.ipv6.address";
	conf->ntp.ipv6.address.h = "IPv6 address to listen on for NTP requests";
	conf->ntp.ipv6.address.a = cJSON_CreateStringReference("<valid IPv6 address> or empty string (\"\") for wildcard (::)");
	conf->ntp.ipv6.address.t = CONF_STRUCT_IN6_ADDR;
	conf->ntp.ipv6.address.f = FLAG_RESTART_FTL;
	memset(&conf->ntp.ipv6.address.d.in6_addr, 0, sizeof(struct in6_addr));
	conf->ntp.ipv6.address.c = validate_stub; // Only type-based checking

	conf->ntp.sync.active.k = "ntp.sync.active";
	conf->ntp.sync.active.h = "Should FTL try to synchronize the system time with an upstream NTP server?";
	conf->ntp.sync.active.t = CONF_BOOL;
	conf->ntp.sync.active.f = FLAG_RESTART_FTL;
	conf->ntp.sync.active.d.b = true;
	conf->ntp.sync.active.c = validate_stub; // Only type-based checking

	conf->ntp.sync.server.k = "ntp.sync.server";
	conf->ntp.sync.server.h = "NTP upstream server to sync with, e.g., \"pool.ntp.org\". Note that the NTP server should be located as close as possible to you in order to minimize the time offset possibly introduced by different routing paths.";
	conf->ntp.sync.server.a = cJSON_CreateStringReference("valid NTP upstream server");
	conf->ntp.sync.server.t = CONF_STRING;
	conf->ntp.sync.server.d.s = (char*)"pool.ntp.org";
	conf->ntp.sync.server.c = validate_stub; // Only type-based checking

	conf->ntp.sync.interval.k = "ntp.sync.interval";
	conf->ntp.sync.interval.h = "Interval in seconds between successive synchronization attempts with the NTP server";
	conf->ntp.sync.interval.t = CONF_UINT;
	conf->ntp.sync.interval.d.ui = 3600;
	conf->ntp.sync.interval.c = validate_stub; // Only type-based checking

	conf->ntp.sync.count.k = "ntp.sync.count";
	conf->ntp.sync.count.h = "Number of NTP syncs to perform and average before updating the system time";
	conf->ntp.sync.count.t = CONF_UINT;
	conf->ntp.sync.count.d.ui = 8;
	conf->ntp.sync.count.c = validate_stub; // Only type-based checking

	conf->ntp.sync.rtc.set.k = "ntp.sync.rtc.set";
	conf->ntp.sync.rtc.set.h = "Should FTL update a real-time clock (RTC) if available?";
	conf->ntp.sync.rtc.set.t = CONF_BOOL;
	conf->ntp.sync.rtc.set.d.b = false;
	conf->ntp.sync.rtc.set.c = validate_stub; // Only type-based checking

	conf->ntp.sync.rtc.device.k = "ntp.sync.rtc.device";
	conf->ntp.sync.rtc.device.h = "Path to the RTC device to update. Leave empty for auto-discovery";
	conf->ntp.sync.rtc.device.a = cJSON_CreateStringReference("Path to the RTC device, e.g., \"/dev/rtc0\"");
	conf->ntp.sync.rtc.device.t = CONF_STRING;
	conf->ntp.sync.rtc.device.d.s = (char*)"";
	conf->ntp.sync.rtc.device.c = validate_stub; // Only type-based checking

	conf->ntp.sync.rtc.utc.k = "ntp.sync.rtc.utc";
	conf->ntp.sync.rtc.utc.h = "Should the RTC be set to UTC?";
	conf->ntp.sync.rtc.utc.t = CONF_BOOL;
	conf->ntp.sync.rtc.utc.d.b = true;
	conf->ntp.sync.rtc.utc.c = validate_stub; // Only type-based checking


	// struct resolver
	conf->resolver.resolveIPv6.k = "resolver.resolveIPv6";
	conf->resolver.resolveIPv6.h = "Should FTL try to resolve IPv6 addresses to hostnames?";
	conf->resolver.resolveIPv6.t = CONF_BOOL;
	conf->resolver.resolveIPv6.d.b = true;
	conf->resolver.resolveIPv6.c = validate_stub; // Only type-based checking

	conf->resolver.resolveIPv4.k = "resolver.resolveIPv4";
	conf->resolver.resolveIPv4.h = "Should FTL try to resolve IPv4 addresses to hostnames?";
	conf->resolver.resolveIPv4.t = CONF_BOOL;
	conf->resolver.resolveIPv4.d.b = true;
	conf->resolver.resolveIPv4.c = validate_stub; // Only type-based checking

	conf->resolver.networkNames.k = "resolver.networkNames";
	conf->resolver.networkNames.h = "Control whether FTL should use the fallback option to try to obtain client names from checking the network table. This behavior can be disabled with this option.\n Assume an IPv6 client without a host names. However, the network table knows - though the client's MAC address - that this is the same device where we have a host name for another IP address (e.g., a DHCP server managed IPv4 address). In this case, we use the host name associated to the other address as this is the same device.";
	conf->resolver.networkNames.t = CONF_BOOL;
	conf->resolver.networkNames.d.b = true;
	conf->resolver.networkNames.c = validate_stub; // Only type-based checking

	conf->resolver.refreshNames.k = "resolver.refreshNames";
	conf->resolver.refreshNames.h = "With this option, you can change how (and if) hourly PTR requests are made to check for changes in client and upstream server hostnames.";
	{
		struct enum_options refreshNames[] =
		{
			{ get_refresh_hostnames_str(REFRESH_IPV4_ONLY), "Do hourly PTR lookups only for IPv4 addresses. This is the new default since Pi-hole FTL v5.3.2. It should resolve issues with more and more very short-lived PE IPv6 addresses coming up in a lot of networks." },
			{ get_refresh_hostnames_str(REFRESH_ALL), "Do hourly PTR lookups for all addresses. This was the default until FTL v5.3(.1). It has been replaced as it can create a lot of PTR queries for those with many IPv6 addresses in their networks." },
			{ get_refresh_hostnames_str(REFRESH_UNKNOWN), "Only resolve unknown hostnames. Already existing hostnames are never refreshed, i.e., there will be no PTR queries made for clients where hostnames are known. This also means that known hostnames will not be updated once known." },
			{ get_refresh_hostnames_str(REFRESH_NONE), "Don't do any hourly PTR lookups. This means we look host names up exactly once (when we first see a client) and never again. You may miss future changes of host names." }
		};
		CONFIG_ADD_ENUM_OPTIONS(conf->resolver.refreshNames.a, refreshNames);
	}
	conf->resolver.refreshNames.t = CONF_ENUM_REFRESH_HOSTNAMES;
	conf->resolver.refreshNames.d.refresh_hostnames = REFRESH_IPV4_ONLY;
	conf->resolver.refreshNames.c = validate_stub; // Only type-based checking


	// struct database
	conf->database.DBimport.k = "database.DBimport";
	conf->database.DBimport.h = "Should FTL load information from the database on startup to be aware of the most recent history?";
	conf->database.DBimport.t = CONF_BOOL;
	conf->database.DBimport.d.b = true;
	conf->database.DBimport.c = validate_stub; // Only type-based checking

	conf->database.maxDBdays.k = "database.maxDBdays";
	conf->database.maxDBdays.h = "How long should queries be stored in the database [days]?\n Setting this value to 0 will disable the database.";
	conf->database.maxDBdays.t = CONF_INT;
	conf->database.maxDBdays.d.i = (365/4);
	conf->database.maxDBdays.c = validate_stub; // Only type-based checking

	conf->database.DBinterval.k = "database.DBinterval";
	conf->database.DBinterval.h = "How often do we store queries in FTL's database [seconds]?";
	conf->database.DBinterval.t = CONF_UINT;
	conf->database.DBinterval.d.ui = 60;
	conf->database.DBinterval.c = validate_stub; // Only type-based checking

	conf->database.useWAL.k = "database.useWAL";
	conf->database.useWAL.h = "Should FTL enable Write-Ahead Log (WAL) mode for the on-disk query database (configured via files.database)?\n It is recommended to leave this setting enabled for performance reasons. About the only reason to disable WAL mode is if you are experiencing specific issues with it, e.g., when using a database that is accessed from multiple hosts via a network share. When this setting is disabled, FTL will use SQLite3's default journal mode (rollback journal in DELETE mode).";
	conf->database.useWAL.t = CONF_BOOL;
	// Note: We would not necessarily need to restart FTL when this setting
	// is changed, but we do it anyway as this ensures the database is
	// properly re-initialized and the new journal mode is used. As this is
	// a setting that will be changed very rarely, this seems the better
	// compromise than adding special code that can transform the database
	// while being active.
	// The in-memory database is not affected by this setting as it uses a
	// MEMORY journal mode anyway (there is nothing to be restored after power
	// loss). The gravity database is also not affected as it is only written
	// to on an individual basis (explicit API calls) and not continuously
	// (like the query database).
	conf->database.useWAL.f = FLAG_RESTART_FTL;
	conf->database.useWAL.d.b = true;
	conf->database.useWAL.c = validate_stub; // Only type-based checking

	// sub-struct database.network
	conf->database.network.parseARPcache.k = "database.network.parseARPcache";
	conf->database.network.parseARPcache.h = "Should FTL analyze the local ARP cache? When disabled, client identification and the network table will stop working reliably.";
	conf->database.network.parseARPcache.t = CONF_BOOL;
	conf->database.network.parseARPcache.d.b = true;
	conf->database.network.parseARPcache.c = validate_stub; // Only type-based checking

	conf->database.network.expire.k = "database.network.expire";
	conf->database.network.expire.h = "How long should IP addresses be kept in the network_addresses table [days]? IP addresses (and associated host names) older than the specified number of days are removed to avoid dead entries in the network overview table.";
	conf->database.network.expire.t = CONF_UINT;
	conf->database.network.expire.d.ui = conf->database.maxDBdays.d.ui;
	conf->database.network.expire.c = validate_stub; // Only type-based checking


	// struct http
	conf->webserver.domain.k = "webserver.domain";
	conf->webserver.domain.h = "On which domain is the web interface served?";
	conf->webserver.domain.a = cJSON_CreateStringReference("<valid domain>");
	conf->webserver.domain.t = CONF_STRING;
	conf->webserver.domain.f = FLAG_RESTART_FTL;
	conf->webserver.domain.d.s = (char*)"pi.hole";
	conf->webserver.domain.c = validate_domain;

	conf->webserver.acl.k = "webserver.acl";
	conf->webserver.acl.h = "Webserver access control list (ACL) allowing for restrictions to be put on the list of IP addresses which have access to the web server. The ACL is a comma separated list of IP subnets, where each subnet is prepended by either a - or a + sign. A plus sign means allow, where a minus sign means deny. If a subnet mask is omitted, such as -1.2.3.4, this means to deny only that single IP address. If this value is not set (empty string), all accesses are allowed. Otherwise, the default setting is to deny all accesses. On each request the full list is traversed, and the last (!) match wins. IPv6 addresses may be specified in CIDR-form [a:b::c]/64.\n\n Example 1: acl = \"+127.0.0.1,+[::1]\"\n ---> deny all access, except from 127.0.0.1 and ::1,\n Example 2: acl = \"+192.168.0.0/16\"\n ---> deny all accesses, except from the 192.168.0.0/16 subnet,\n Example 3: acl = \"+[::]/0\" ---> allow only IPv6 access.";
	conf->webserver.acl.a = cJSON_CreateStringReference("<valid ACL>");
	conf->webserver.acl.f = FLAG_RESTART_FTL;
	conf->webserver.acl.t = CONF_STRING;
	conf->webserver.acl.d.s = (char*)"";
	conf->webserver.acl.c = validate_stub; // Type-based checking + civetweb syntax checking

	conf->webserver.port.k = "webserver.port";
	conf->webserver.port.h = "Ports to be used by the webserver.\n Comma-separated list of ports to listen on. It is possible to specify an IP address to bind to. In this case, an IP address and a colon must be prepended to the port number. For example, to bind to the loopback interface on port 80 (IPv4) and to all interfaces port 8080 (IPv4), use \"127.0.0.1:80,8080\". \"[::]:80\" can be used to listen to IPv6 connections to port 80. IPv6 addresses of network interfaces can be specified as well, e.g. \"[::1]:80\" for the IPv6 loopback interface. [::]:80 will bind to port 80 IPv6 only.\n In order to use port 80 for all interfaces, both IPv4 and IPv6, use either the configuration \"80,[::]:80\" (create one socket for IPv4 and one for IPv6 only), or \"+80\" (create one socket for both, IPv4 and IPv6). The '+' notation to use IPv4 and IPv6 will only work if no network interface is specified. Depending on your operating system version and IPv6 network environment, some configurations might not work as expected, so you have to test to find the configuration most suitable for your needs. In case \"+80\" does not work for your environment, you need to use \"80,[::]:80\".\n If the port is TLS/SSL, a letter 's' (secure) must be appended, for example, \"80,443s\" will open port 80 and port 443, and connections on port 443 will be encrypted. For non-encrypted ports, it is allowed to append letter 'r' (as in redirect). Redirected ports will redirect all their traffic to the first configured SSL port. For example, if webserver.port is \"80r,443s\", then all HTTP traffic coming at port 80 will be redirected to HTTPS port 443.\n When specifying 'o' (optional) behind a port, inability to use this port is not considered an error. For instance, specifying \"80o,8080o\" will allow the webserver to listen on either 80, 8080, both or even none of the two ports. This flag may be combined with 'r' and 's' like \"80or,443os,8080,4443s\" (80 redirecting to SSL if available, 443 encrypted if available, 8080 mandatory and unencrypted, 4443 mandatory and encrypted).\n If this value is not set (empty string), the web server will not be started and, hence, the API will not be available.";
	conf->webserver.port.a = cJSON_CreateStringReference("comma-separated list of <[ip_address:]port>");
	conf->webserver.port.f = FLAG_RESTART_FTL;
	conf->webserver.port.t = CONF_STRING;
	conf->webserver.port.d.s = (char*)"80o,[::]:80o,443so,[::]:443so";
	conf->webserver.port.c = validate_stub; // Type-based checking + civetweb syntax checking

	conf->webserver.threads.k = "webserver.threads";
	conf->webserver.threads.h = "Maximum number of worker threads allowed.\n The Pi-hole web server handles each incoming connection in a separate thread. Therefore, the value of this option is effectively the number of concurrent HTTP connections that can be handled. Any other connections are queued until they can be processed by a unoccupied thread.\n The default value of 0 means that the number of threads is automatically determined by the number of online CPU cores minus 1 (e.g., launching up to 8-1 = 7 threads on 8 cores). Any other value specifies the number of threads explicitly. A hard-coded maximum of 64 threads is enforced for this option.\n The total number of threads you see may be lower than the configured value as threads are only created when needed due to incoming connections.";
	conf->webserver.threads.t = CONF_UINT;
	conf->webserver.threads.d.ui = 0;
	conf->webserver.threads.c = validate_stub; // Only type-based checking

	conf->webserver.tls.cert.k = "webserver.tls.cert";
	conf->webserver.tls.cert.h = "Path to the TLS (SSL) certificate file. All directories along the path must be readable and accessible by the user running FTL (typically 'pihole'). This option is only required when at least one of webserver.port is TLS. The file must be in PEM format, and it must have both, private key and certificate (the *.pem file created must contain a 'CERTIFICATE' section as well as a 'RSA PRIVATE KEY' section).\n The *.pem file can be created using\n     cp server.crt server.pem\n     cat server.key >> server.pem\n if you have these files instead";
	conf->webserver.tls.cert.a = cJSON_CreateStringReference("<valid TLS certificate file (*.pem)>");
	conf->webserver.tls.cert.f = FLAG_RESTART_FTL;
	conf->webserver.tls.cert.t = CONF_STRING;
	conf->webserver.tls.cert.d.s = (char*)"/etc/pihole/tls.pem";
	conf->webserver.tls.cert.c = validate_filepath;

	conf->webserver.session.timeout.k = "webserver.session.timeout";
	conf->webserver.session.timeout.h = "Session timeout in seconds. If a session is inactive for more than this time, it will be terminated. Sessions are continuously refreshed by the web interface, preventing sessions from timing out while the web interface is open.\n This option may also be used to make logins persistent for long times, e.g. 86400 seconds (24 hours), 604800 seconds (7 days) or 2592000 seconds (30 days). Note that the total number of concurrent sessions is limited so setting this value too high may result in users being rejected and unable to log in if there are already too many sessions active.";
	conf->webserver.session.timeout.t = CONF_UINT;
	conf->webserver.session.timeout.d.ui = 1800u;
	conf->webserver.session.timeout.c = validate_stub; // Only type-based checking

	conf->webserver.session.restore.k = "webserver.session.restore";
	conf->webserver.session.restore.h = "Should Pi-hole backup and restore sessions from the database? This is useful if you want to keep your sessions after a restart of the web interface.";
	conf->webserver.session.restore.t = CONF_BOOL;
	conf->webserver.session.restore.d.b = true;
	conf->webserver.session.restore.c = validate_stub; // Only type-based checking

	// sub-struct paths
	conf->webserver.paths.webroot.k = "webserver.paths.webroot";
	conf->webserver.paths.webroot.h = "Server root on the host";
	conf->webserver.paths.webroot.a = cJSON_CreateStringReference("<valid path>");
	conf->webserver.paths.webroot.t = CONF_STRING;
	conf->webserver.paths.webroot.f = FLAG_RESTART_FTL;
	conf->webserver.paths.webroot.d.s = (char*)"/var/www/html";
	conf->webserver.paths.webroot.c = validate_filepath;

	conf->webserver.paths.webhome.k = "webserver.paths.webhome";
	conf->webserver.paths.webhome.h = "Sub-directory of the root containing the web interface";
	conf->webserver.paths.webhome.a = cJSON_CreateStringReference("<valid subpath>, both slashes are needed!");
	conf->webserver.paths.webhome.t = CONF_STRING;
	conf->webserver.paths.webhome.f = FLAG_RESTART_FTL;
	conf->webserver.paths.webhome.d.s = (char*)"/pihole/";
	conf->webserver.paths.webhome.c = validate_filepath;

	// sub-struct interface
	conf->webserver.interface.boxed.k = "webserver.interface.boxed";
	conf->webserver.interface.boxed.h = "Should the web interface use the boxed layout?";
	conf->webserver.interface.boxed.t = CONF_BOOL;
	conf->webserver.interface.boxed.d.b = true;
	conf->webserver.interface.boxed.c = validate_stub; // Only type-based checking

	conf->webserver.interface.theme.k = "webserver.interface.theme";
	conf->webserver.interface.theme.h = "Theme used by the Pi-hole web interface";
	{
		struct enum_options themes[THEME_MAX];
		for(unsigned int i = 0; i < THEME_MAX; i++)
		{
			themes[i].item = webthemes[i].name;
			themes[i].description = webthemes[i].description;
		}
		CONFIG_ADD_ENUM_OPTIONS(conf->webserver.interface.theme.a, themes);
	}
	conf->webserver.interface.theme.t = CONF_ENUM_WEB_THEME;
	conf->webserver.interface.theme.d.web_theme = THEME_DEFAULT_AUTO;
	conf->webserver.interface.theme.c = validate_stub; // Only type-based checking

	// sub-struct api
	conf->webserver.api.max_sessions.k = "webserver.api.max_sessions";
	conf->webserver.api.max_sessions.h = "Number of concurrent sessions allowed for the API. If the number of sessions exceeds this value, no new sessions will be allowed until the number of sessions drops due to session expiration or logout. Note that the number of concurrent sessions is irrelevant if authentication is disabled as no sessions are used in this case.";
	conf->webserver.api.max_sessions.t = CONF_UINT16;
	conf->webserver.api.max_sessions.d.u16 = 16;
	conf->webserver.api.max_sessions.f = FLAG_RESTART_FTL;
	conf->webserver.api.max_sessions.c = validate_stub; // Only type-based checking

	conf->webserver.api.prettyJSON.k = "webserver.api.prettyJSON";
	conf->webserver.api.prettyJSON.h = "Should FTL prettify the API output (add extra spaces, newlines and indentation)?";
	conf->webserver.api.prettyJSON.t = CONF_BOOL;
	conf->webserver.api.prettyJSON.d.b = false;
	conf->webserver.api.prettyJSON.c = validate_stub; // Only type-based checking

	conf->webserver.api.pwhash.k = "webserver.api.pwhash";
	conf->webserver.api.pwhash.h = "API password hash";
	conf->webserver.api.pwhash.a = cJSON_CreateStringReference("<valid Pi-hole password hash>");
	conf->webserver.api.pwhash.t = CONF_STRING;
	conf->webserver.api.pwhash.f = FLAG_INVALIDATE_SESSIONS;
	conf->webserver.api.pwhash.d.s = (char*)"";
	conf->webserver.api.pwhash.c = validate_stub; // Only type-based checking

	conf->webserver.api.password.k = "webserver.api.password";
	conf->webserver.api.password.h = "Pi-hole web interface and API password. When set to something different than \""PASSWORD_VALUE"\", this property will compute the corresponding password hash to set webserver.api.pwhash";
	conf->webserver.api.password.a = cJSON_CreateStringReference("<valid Pi-hole password>");
	conf->webserver.api.password.t = CONF_PASSWORD;
	conf->webserver.api.password.f = FLAG_PSEUDO_ITEM | FLAG_INVALIDATE_SESSIONS;
	conf->webserver.api.password.d.s = (char*)"";
	conf->webserver.api.password.c = validate_stub; // Only type-based checking

	conf->webserver.api.totp_secret.k = "webserver.api.totp_secret";
	conf->webserver.api.totp_secret.h = "Pi-hole 2FA TOTP secret. When set to something different than \"""\", 2FA authentication will be enforced for the API and the web interface. This setting is write-only, you can not read the secret back.";
	conf->webserver.api.totp_secret.a = cJSON_CreateStringReference("<valid TOTP secret (20 Bytes in Base32 encoding)>");
	conf->webserver.api.totp_secret.t = CONF_STRING;
	conf->webserver.api.totp_secret.f = FLAG_WRITE_ONLY | FLAG_INVALIDATE_SESSIONS;
	conf->webserver.api.totp_secret.d.s = (char*)"";
	conf->webserver.api.totp_secret.c = validate_stub; // Only type-based checking

	conf->webserver.api.app_pwhash.k = "webserver.api.app_pwhash";
	conf->webserver.api.app_pwhash.h = "Pi-hole application password.\n After you turn on two-factor (2FA) verification and set up an Authenticator app, you may run into issues if you use apps or other services that don't support two-step verification. In this case, you can create and use an app password to sign in. An app password is a long, randomly generated password that can be used instead of your regular password + TOTP token when signing in to the API. The app password can be generated through the API and will be shown only once. You can revoke the app password at any time. If you revoke the app password, be sure to generate a new one and update your app with the new password.";
	conf->webserver.api.app_pwhash.a = cJSON_CreateStringReference("<valid Pi-hole password hash>");
	conf->webserver.api.app_pwhash.t = CONF_STRING;
	conf->webserver.api.app_pwhash.f = FLAG_INVALIDATE_SESSIONS;
	conf->webserver.api.app_pwhash.d.s = (char*)"";
	conf->webserver.api.app_pwhash.c = validate_stub; // Only type-based checking

	conf->webserver.api.app_sudo.k = "webserver.api.app_sudo";
	conf->webserver.api.app_sudo.h = "Should application password API sessions be allowed to modify config settings?\n Setting this to true allows third-party applications using the application password to modify settings, e.g., the upstream DNS servers, DHCP server settings, or changing passwords. This setting should only be enabled if really needed and only if you trust the applications using the application password.";
	conf->webserver.api.app_sudo.t = CONF_BOOL;
	conf->webserver.api.app_sudo.d.b = false;
	conf->webserver.api.app_sudo.c = validate_stub; // Only type-based checking

	conf->webserver.api.cli_pw.k = "webserver.api.cli_pw";
	conf->webserver.api.cli_pw.h = "Should FTL create a temporary CLI password? This password is stored in clear in /etc/pihole and can be used by the CLI (pihole ...  commands) to authenticate against the API. Note that the password is only valid for the current session and regenerated on each FTL restart. Sessions initiated with this password cannot modify the Pi-hole configuration (change passwords, etc.) for security reasons but can still use the API to query data and manage lists.";
	conf->webserver.api.cli_pw.t = CONF_BOOL;
	conf->webserver.api.cli_pw.f = FLAG_RESTART_FTL;
	conf->webserver.api.cli_pw.d.b = true;
	conf->webserver.api.cli_pw.c = validate_stub; // Only type-based checking

	conf->webserver.api.excludeClients.k = "webserver.api.excludeClients";
	conf->webserver.api.excludeClients.h = "Array of clients to be excluded from certain API responses (regex):\n - Query Log (/api/queries)\n - Top Clients (/api/stats/top_clients)\n This setting accepts both IP addresses (IPv4 and IPv6) as well as hostnames.\n Note that backslashes \"\\\" need to be escaped, i.e. \"\\\\\" in this setting\n\n Example: [ \"^192\\\\.168\\\\.2\\\\.56$\", \"^fe80::341:[0-9a-f]*$\", \"^localhost$\" ]";
	conf->webserver.api.excludeClients.a = cJSON_CreateStringReference("array of regular expressions describing clients");
	conf->webserver.api.excludeClients.t = CONF_JSON_STRING_ARRAY;
	conf->webserver.api.excludeClients.d.json = cJSON_CreateArray();
	conf->webserver.api.excludeClients.c = validate_regex_array;

	conf->webserver.api.excludeDomains.k = "webserver.api.excludeDomains";
	conf->webserver.api.excludeDomains.h = "Array of domains to be excluded from certain API responses (regex):\n - Query Log (/api/queries)\n - Top Clients (/api/stats/top_domains)\n Note that backslashes \"\\\" need to be escaped, i.e. \"\\\\\" in this setting\n\n Example: [ \"(^|\\\\.)\\\\.google\\\\.de$\", \"\\\\.pi-hole\\\\.net$\" ]";
	conf->webserver.api.excludeDomains.a = cJSON_CreateStringReference("array of regular expressions describing domains");
	conf->webserver.api.excludeDomains.t = CONF_JSON_STRING_ARRAY;
	conf->webserver.api.excludeDomains.d.json = cJSON_CreateArray();
	conf->webserver.api.excludeDomains.c = validate_regex_array;

	conf->webserver.api.maxHistory.k = "webserver.api.maxHistory";
	conf->webserver.api.maxHistory.h = "How much history should be imported from the database and returned by the API [seconds]? (max 24*60*60 = 86400)";
	conf->webserver.api.maxHistory.t = CONF_UINT;
	conf->webserver.api.maxHistory.d.ui = MAXLOGAGE*3600;
	conf->webserver.api.maxHistory.c = validate_stub; // Only type-based checking

	conf->webserver.api.maxClients.k = "webserver.api.maxClients";
	conf->webserver.api.maxClients.h = "Up to how many clients should be returned in the activity graph endpoint (/api/history/clients)?\n This setting can be overwritten at run-time using the parameter N. Setting this to 0 will always send all clients. Be aware that this may be challenging for the GUI if you have many (think > 1.000 clients) in your network";
	conf->webserver.api.maxClients.t = CONF_UINT16;
	conf->webserver.api.maxClients.d.u16 = 10;
	conf->webserver.api.maxClients.c = validate_stub; // Only type-based checking

	conf->webserver.api.client_history_global_max.k = "webserver.api.client_history_global_max";
	conf->webserver.api.client_history_global_max.h = "How should the API compute the most active clients? If set to true, the API will return the clients with the most queries globally (within 24 hours). If set to false, the API will return the clients with the most queries per time slot individually.";
	conf->webserver.api.client_history_global_max.t = CONF_BOOL;
	conf->webserver.api.client_history_global_max.d.b = true;
	conf->webserver.api.client_history_global_max.c = validate_stub; // Only type-based checking

	conf->webserver.api.allow_destructive.k = "webserver.api.allow_destructive";
	conf->webserver.api.allow_destructive.h = "Allow destructive API calls (e.g. deleting all queries, powering off the system, ...)";
	conf->webserver.api.allow_destructive.t = CONF_BOOL;
	conf->webserver.api.allow_destructive.d.b = true;
	conf->webserver.api.allow_destructive.c = validate_stub; // Only type-based checking

	// sub-struct webserver.api.temp
	conf->webserver.api.temp.limit.k = "webserver.api.temp.limit";
	conf->webserver.api.temp.limit.h = "Which upper temperature limit should be used by Pi-hole? Temperatures above this limit will be shown as \"hot\". The number specified here is in the unit defined below";
	conf->webserver.api.temp.limit.t = CONF_DOUBLE;
	conf->webserver.api.temp.limit.d.d = 60.0; // °C
	conf->webserver.api.temp.limit.c = validate_stub; // Only type-based checking

	conf->webserver.api.temp.unit.k = "webserver.api.temp.unit";
	conf->webserver.api.temp.unit.h = "Which temperature unit should be used for temperatures processed by FTL?";
	{
		struct enum_options temp_unit[] =
		{
			{ "C", "Celsius" },
			{ "F", "Fahrenheit" },
			{ "K", "Kelvin" },
		};
		CONFIG_ADD_ENUM_OPTIONS(conf->webserver.api.temp.unit.a, temp_unit);
	}
	conf->webserver.api.temp.unit.t = CONF_ENUM_TEMP_UNIT;
	conf->webserver.api.temp.unit.d.temp_unit = TEMP_UNIT_C;
	conf->webserver.api.temp.unit.c = validate_stub; // Only type-based checking

	// struct files
	conf->files.pid.k = "files.pid";
	conf->files.pid.h = "The file which contains the PID of FTL's main process.";
	conf->files.pid.a = cJSON_CreateStringReference("<any writable file>");
	conf->files.pid.t = CONF_STRING;
	conf->files.pid.f = FLAG_RESTART_FTL;
	conf->files.pid.d.s = (char*)"/var/run/pihole/pihole-FTL.pid";
	conf->files.pid.c = validate_filepath;

	conf->files.database.k = "files.database";
	conf->files.database.h = "The location of FTL's long-term database";
	conf->files.database.a = cJSON_CreateStringReference("<any FTL database>");
	conf->files.database.t = CONF_STRING;
	conf->files.database.d.s = (char*)"/var/lib/pihole/pihole-FTL.db";
	conf->files.database.c = validate_filepath;

	conf->files.gravity.k = "files.gravity";
	conf->files.gravity.h = "The location of Pi-hole's gravity database";
	conf->files.gravity.a = cJSON_CreateStringReference("<any Pi-hole gravity database>");
	conf->files.gravity.t = CONF_STRING;
	conf->files.gravity.f = FLAG_RESTART_FTL;
	conf->files.gravity.d.s = (char*)"/var/lib/pihole/gravity.db";
	conf->files.gravity.c = validate_filepath;

	conf->files.macvendor.k = "files.macvendor";
	conf->files.macvendor.h = "The database containing MAC -> Vendor information for the network table";
	conf->files.macvendor.a = cJSON_CreateStringReference("<any Pi-hole macvendor database>");
	conf->files.macvendor.t = CONF_STRING;
	conf->files.macvendor.d.s = (char*)"/var/lib/pihole/macvendor.db";
	conf->files.macvendor.c = validate_filepath;

	conf->files.pcap.k = "files.pcap";
	conf->files.pcap.h = "An optional file containing a pcap capture of the network traffic. This file is used for debugging purposes only. If you don't know what this is, you don't need it.\n Setting this to an empty string disables pcap recording. The file must be writable by the user running FTL (typically pihole). Failure to write to this file will prevent the DNS resolver from starting. The file is appended to if it already exists.";
	conf->files.pcap.a = cJSON_CreateStringReference("<any writable pcap file>");
	conf->files.pcap.t = CONF_STRING;
	conf->files.pcap.f = FLAG_RESTART_FTL;
	conf->files.pcap.d.s = (char*)"";
	conf->files.pcap.c = validate_filepath_empty;

	// sub-struct files.log
	// conf->files.log.ftl is set in a separate function

	conf->files.log.webserver.k = "files.log.webserver";
	conf->files.log.webserver.h = "The log file used by the webserver";
	conf->files.log.webserver.a = cJSON_CreateStringReference("<any writable file>");
	conf->files.log.webserver.t = CONF_STRING;
	conf->files.log.webserver.f = FLAG_RESTART_FTL;
	conf->files.log.webserver.d.s = (char*)"/var/log/pihole/webserver.log";
	conf->files.log.webserver.c = validate_filepath;

	conf->files.log.dnsmasq.k = "files.log.dnsmasq";
	conf->files.log.dnsmasq.h = "The log file used by the embedded dnsmasq DNS server";
	conf->files.log.dnsmasq.a = cJSON_CreateStringReference("<any writable file>");
	conf->files.log.dnsmasq.t = CONF_STRING;
	conf->files.log.dnsmasq.f = FLAG_RESTART_FTL;
	conf->files.log.dnsmasq.d.s = (char*)"/var/log/pihole/pihole.log";
	conf->files.log.dnsmasq.c = validate_filepath_dash;


	// struct misc
	conf->misc.privacylevel.k = "misc.privacylevel";
	conf->misc.privacylevel.h = "Using privacy levels you can specify which level of detail you want to see in your Pi-hole statistics. Changing this setting will trigger a restart of FTL";
	{
		struct enum_options privacylevel[] =
		{
			{ "0", "Don't hide anything, all statistics are available." },
			{ "1", "Hide domains. This setting disables Top Domains and Top Ads" },
			{ "2", "Hide domains and clients. This setting disables Top Domains, Top Ads, Top Clients and Clients over time." },
			{ "3", "Anonymize everything. This setting disabled almost any statistics and query analysis. There will be no long-term database logging and no Query Log. You will also loose most regex features." }
		};
		CONFIG_ADD_ENUM_OPTIONS(conf->misc.privacylevel.a, privacylevel);
	}
	conf->misc.privacylevel.t = CONF_ENUM_PRIVACY_LEVEL;
	conf->misc.privacylevel.d.privacy_level = PRIVACY_SHOW_ALL;
	conf->misc.privacylevel.c = validate_stub; // Only type-based checking

	conf->misc.delay_startup.k = "misc.delay_startup";
	conf->misc.delay_startup.h = "During startup, in some configurations, network interfaces appear only late during system startup and are not ready when FTL tries to bind to them. Therefore, you may want FTL to wait a given amount of time before trying to start the DNS revolver. This setting takes any integer value between 0 and 300 seconds. To prevent delayed startup while the system is already running and FTL is restarted, the delay only takes place within the first 180 seconds (hard-coded) after booting.";
	conf->misc.delay_startup.t = CONF_UINT;
	conf->misc.delay_startup.d.ui = 0;
	conf->misc.delay_startup.c = validate_stub; // Only type-based checking

	conf->misc.nice.k = "misc.nice";
	conf->misc.nice.h = "Set niceness of pihole-FTL. Defaults to -10 and can be disabled altogether by setting a value of -999. The nice value is an attribute that can be used to influence the CPU scheduler to favor or disfavor a process in scheduling decisions. The range of the nice value varies across UNIX systems. On modern Linux, the range is -20 (high priority = not very nice to other processes) to +19 (low priority).";
	conf->misc.nice.t = CONF_INT;
	conf->misc.nice.f = FLAG_RESTART_FTL;
	conf->misc.nice.d.i = -10;
	conf->misc.nice.c = validate_stub; // Only type-based checking

	conf->misc.addr2line.k = "misc.addr2line";
	conf->misc.addr2line.h = "Should FTL translate its own stack addresses into code lines during the bug backtrace? This improves the analysis of crashed significantly. It is recommended to leave the option enabled. This option should only be disabled when addr2line is known to not be working correctly on the machine because, in this case, the malfunctioning addr2line can prevent from generating any backtrace at all.";
	conf->misc.addr2line.t = CONF_BOOL;
	conf->misc.addr2line.d.b = true;
	conf->misc.addr2line.c = validate_stub; // Only type-based checking

	conf->misc.etc_dnsmasq_d.k = "misc.etc_dnsmasq_d";
	conf->misc.etc_dnsmasq_d.h = "Should FTL load additional dnsmasq configuration files from /etc/dnsmasq.d/?";
	conf->misc.etc_dnsmasq_d.t = CONF_BOOL;
	conf->misc.etc_dnsmasq_d.f = FLAG_RESTART_FTL;
	conf->misc.etc_dnsmasq_d.d.b = false;
	conf->misc.etc_dnsmasq_d.c = validate_stub; // Only type-based checking

	conf->misc.dnsmasq_lines.k = "misc.dnsmasq_lines";
	conf->misc.dnsmasq_lines.h = "Additional lines to inject into the generated dnsmasq configuration.\n Warning: This is an advanced setting and should only be used with care. Incorrectly formatted or duplicated lines as well as lines conflicting with the automatic configuration of Pi-hole can break the embedded dnsmasq and will stop DNS resolution from working.\n Use this option with extra care.";
	conf->misc.dnsmasq_lines.a = cJSON_CreateStringReference("array of valid dnsmasq config line options");
	conf->misc.dnsmasq_lines.t = CONF_JSON_STRING_ARRAY;
	conf->misc.dnsmasq_lines.f = FLAG_RESTART_FTL;
	conf->misc.dnsmasq_lines.d.json = cJSON_CreateArray();
	conf->misc.dnsmasq_lines.c = validate_stub; // Type-based checking + dnsmasq syntax checking

	conf->misc.extraLogging.k = "misc.extraLogging";
	conf->misc.extraLogging.h = "Log additional information about queries and replies to pihole.log\n When this setting is enabled, the log has extra information at the start of each line. This consists of a serial number which ties together the log lines associated with an individual query, and the IP address of the requestor. This setting is only effective if dns.queryLogging is enabled, too. This option is only useful for debugging and is not recommended for normal use.";
	conf->misc.extraLogging.t = CONF_BOOL;
	conf->misc.extraLogging.f = FLAG_RESTART_FTL;
	conf->misc.extraLogging.d.b = false;
	conf->misc.extraLogging.c = validate_stub; // Only type-based checking

	conf->misc.readOnly.k = "misc.readOnly";
	conf->misc.readOnly.h = "Put configuration into read-only mode. This will prevent any changes to the configuration file via the API or CLI. This setting useful when a configuration is to be forced/modified by some third-party application (like infrastructure-as-code providers) and should not be changed by any means.";
	conf->misc.readOnly.t = CONF_BOOL;
	conf->misc.readOnly.f = FLAG_READ_ONLY;
	conf->misc.readOnly.d.b = false;
	conf->misc.readOnly.c = validate_stub; // Only type-based checking

	// sub-struct misc.check
	conf->misc.check.load.k = "misc.check.load";
	conf->misc.check.load.h = "Pi-hole is very lightweight on resources. Nevertheless, this does not mean that you should run Pi-hole on a server that is otherwise extremely busy as queuing on the system can lead to unnecessary delays in DNS operation as the system becomes less and less usable as the system load increases because all resources are permanently in use. To account for this, FTL regularly checks the system load. To bring this to your attention, FTL warns about excessive load when the 15 minute system load average exceeds the number of cores.\n This check can be disabled with this setting.";
	conf->misc.check.load.t = CONF_BOOL;
	conf->misc.check.load.d.b = true;
	conf->misc.check.load.c = validate_stub; // Only type-based checking

	conf->misc.check.disk.k = "misc.check.disk";
	conf->misc.check.disk.h = "FTL stores its long-term history in a database file on disk. Furthermore, FTL stores log files. By default, FTL warns if usage of the disk holding any crucial file exceeds 90%. You can set any integer limit between 0 to 100 (interpreted as percentages) where 0 means that checking of disk usage is disabled.";
	conf->misc.check.disk.t = CONF_UINT;
	conf->misc.check.disk.d.ui = 90;
	conf->misc.check.disk.c = validate_stub; // Only type-based checking

	conf->misc.check.shmem.k = "misc.check.shmem";
	conf->misc.check.shmem.h = "FTL stores history in shared memory to allow inter-process communication with forked dedicated TCP workers. If FTL runs out of memory, it cannot continue to work as queries cannot be analyzed any further. Hence, FTL checks if enough shared memory is available on your system and warns you if this is not the case.\n By default, FTL warns if the shared-memory usage exceeds 90%. You can set any integer limit between 0 to 100 (interpreted as percentages) where 0 means that checking of shared-memory usage is disabled.";
	conf->misc.check.shmem.t = CONF_UINT;
	conf->misc.check.shmem.d.ui = 90;
	conf->misc.check.shmem.c = validate_stub; // Only type-based checking


	// struct debug
	conf->debug.database.k = "debug.database";
	conf->debug.database.h = "Print debugging information about database actions. This prints performed SQL statements as well as some general information such as the time it took to store the queries and how many have been saved to the database.";
	conf->debug.database.t = CONF_BOOL;
	conf->debug.database.d.b = false;
	conf->debug.database.c = validate_stub; // Only type-based checking

	conf->debug.networking.k = "debug.networking";
	conf->debug.networking.h = "Prints a list of the detected interfaces on the startup of pihole-FTL. Also, prints whether these interfaces are IPv4 or IPv6 interfaces.";
	conf->debug.networking.t = CONF_BOOL;
	conf->debug.networking.d.b = false;
	conf->debug.networking.c = validate_stub; // Only type-based checking

	conf->debug.locks.k = "debug.locks";
	conf->debug.locks.h = "Print information about shared memory locks. Messages will be generated when waiting, obtaining, and releasing a lock.";
	conf->debug.locks.t = CONF_BOOL;
	conf->debug.locks.d.b = false;
	conf->debug.locks.c = validate_stub; // Only type-based checking

	conf->debug.queries.k = "debug.queries";
	conf->debug.queries.h = "Print extensive query information (domains, types, replies, etc.). This has always been part of the legacy debug mode of pihole-FTL.";
	conf->debug.queries.t = CONF_BOOL;
	conf->debug.queries.d.b = false;
	conf->debug.queries.c = validate_stub; // Only type-based checking

	conf->debug.flags.k = "debug.flags";
	conf->debug.flags.h = "Print flags of queries received by the DNS hooks. Only effective when DEBUG_QUERIES is enabled as well.";
	conf->debug.flags.t = CONF_BOOL;
	conf->debug.flags.d.b = false;
	conf->debug.flags.c = validate_stub; // Only type-based checking

	conf->debug.shmem.k = "debug.shmem";
	conf->debug.shmem.h = "Print information about shared memory buffers. Messages are either about creating or enlarging shmem objects or string injections.";
	conf->debug.shmem.t = CONF_BOOL;
	conf->debug.shmem.d.b = false;
	conf->debug.shmem.c = validate_stub; // Only type-based checking

	conf->debug.gc.k = "debug.gc";
	conf->debug.gc.h = "Print information about garbage collection (GC): What is to be removed, how many have been removed and how long did GC take.";
	conf->debug.gc.t = CONF_BOOL;
	conf->debug.gc.d.b = false;
	conf->debug.gc.c = validate_stub; // Only type-based checking

	conf->debug.arp.k = "debug.arp";
	conf->debug.arp.h = "Print information about ARP table processing: How long did parsing take, whether read MAC addresses are valid, and if the macvendor.db file exists.";
	conf->debug.arp.t = CONF_BOOL;
	conf->debug.arp.d.b = false;
	conf->debug.arp.c = validate_stub; // Only type-based checking

	conf->debug.regex.k = "debug.regex";
	conf->debug.regex.h = "Controls if FTLDNS should print extended details about regex matching into FTL.log.";
	conf->debug.regex.t = CONF_BOOL;
	conf->debug.regex.d.b = false;
	conf->debug.regex.c = validate_stub; // Only type-based checking

	conf->debug.api.k = "debug.api";
	conf->debug.api.h = "Print extra debugging information concerning API calls. This includes the request, the request parameters, and the internal details about how the algorithms decide which data to present and in what form. This very verbose output should only be used when debugging specific API issues and can be helpful, e.g., when a client cannot connect due to an obscure API error. Furthermore, this setting enables logging of all API requests (auth log) and details about user authentication attempts.";
	conf->debug.api.t = CONF_BOOL;
	conf->debug.api.d.b = false;
	conf->debug.api.c = validate_stub; // Only type-based checking

	conf->debug.tls.k = "debug.tls";
	conf->debug.tls.h = "Print extra debugging information about TLS connections. This includes the TLS version, the cipher suite, the certificate chain and much more. This very verbose output should only be used when debugging specific TLS issues and can be helpful, e.g., when a client cannot connect due to an obscure TLS error as modern browsers do not provide much information about the underlying TLS connection and most often give only very generic error messages without much/any underlying technical information.";
	conf->debug.tls.t = CONF_BOOL;
	conf->debug.tls.d.b = false;
	conf->debug.tls.c = validate_stub; // Only type-based checking

	conf->debug.overtime.k = "debug.overtime";
	conf->debug.overtime.h = "Print information about overTime memory operations, such as initializing or moving overTime slots.";
	conf->debug.overtime.t = CONF_BOOL;
	conf->debug.overtime.d.b = false;
	conf->debug.overtime.c = validate_stub; // Only type-based checking

	conf->debug.status.k = "debug.status";
	conf->debug.status.h = "Print information about status changes for individual queries. This can be useful to identify unexpected unknown queries.";
	conf->debug.status.t = CONF_BOOL;
	conf->debug.status.d.b = false;
	conf->debug.status.c = validate_stub; // Only type-based checking

	conf->debug.caps.k = "debug.caps";
	conf->debug.caps.h = "Print information about capabilities granted to the pihole-FTL process. The current capabilities are printed on receipt of SIGHUP, i.e., the current set of capabilities can be queried without restarting pihole-FTL (by setting DEBUG_CAPS=true and thereafter sending killall -HUP pihole-FTL).";
	conf->debug.caps.t = CONF_BOOL;
	conf->debug.caps.d.b = false;
	conf->debug.caps.c = validate_stub; // Only type-based checking

	conf->debug.dnssec.k = "debug.dnssec";
	conf->debug.dnssec.h = "Print information about DNSSEC activity";
	conf->debug.dnssec.t = CONF_BOOL;
	conf->debug.dnssec.d.b = false;
	conf->debug.dnssec.c = validate_stub; // Only type-based checking

	conf->debug.vectors.k = "debug.vectors";
	conf->debug.vectors.h = "FTL uses dynamically allocated vectors for various tasks. This config option enables extensive debugging information such as information about allocation, referencing, deletion, and appending.";
	conf->debug.vectors.t = CONF_BOOL;
	conf->debug.vectors.d.b = false;
	conf->debug.vectors.c = validate_stub; // Only type-based checking

	conf->debug.resolver.k = "debug.resolver";
	conf->debug.resolver.h = "Extensive information about hostname resolution like which DNS servers are used in the first and second hostname resolving tries (only affecting internally generated PTR queries).";
	conf->debug.resolver.t = CONF_BOOL;
	conf->debug.resolver.d.b = false;
	conf->debug.resolver.c = validate_stub; // Only type-based checking

	conf->debug.edns0.k = "debug.edns0";
	conf->debug.edns0.h = "Print debugging information about received EDNS(0) data.";
	conf->debug.edns0.t = CONF_BOOL;
	conf->debug.edns0.d.b = false;
	conf->debug.edns0.c = validate_stub; // Only type-based checking

	conf->debug.clients.k = "debug.clients";
	conf->debug.clients.h = "Log various important client events such as change of interface (e.g., client switching from WiFi to wired or VPN connection), as well as extensive reporting about how clients were assigned to its groups.";
	conf->debug.clients.t = CONF_BOOL;
	conf->debug.clients.d.b = false;
	conf->debug.clients.c = validate_stub; // Only type-based checking

	conf->debug.aliasclients.k = "debug.aliasclients";
	conf->debug.aliasclients.h = "Log information related to alias-client processing.";
	conf->debug.aliasclients.t = CONF_BOOL;
	conf->debug.aliasclients.d.b = false;
	conf->debug.aliasclients.c = validate_stub; // Only type-based checking

	conf->debug.events.k = "debug.events";
	conf->debug.events.h = "Log information regarding FTL's embedded event handling queue.";
	conf->debug.events.t = CONF_BOOL;
	conf->debug.events.d.b = false;
	conf->debug.events.c = validate_stub; // Only type-based checking

	conf->debug.helper.k = "debug.helper";
	conf->debug.helper.h = "Log information about script helpers, e.g., due to dhcp-script.";
	conf->debug.helper.t = CONF_BOOL;
	conf->debug.helper.d.b = false;
	conf->debug.helper.c = validate_stub; // Only type-based checking

	conf->debug.config.k = "debug.config";
	conf->debug.config.h = "Print config parsing details";
	conf->debug.config.t = CONF_BOOL;
	conf->debug.config.d.b = false;
	conf->debug.config.c = validate_stub; // Only type-based checking

	conf->debug.inotify.k = "debug.inotify";
	conf->debug.inotify.h = "Debug monitoring of /etc/pihole filesystem events";
	conf->debug.inotify.t = CONF_BOOL;
	conf->debug.inotify.d.b = false;
	conf->debug.inotify.c = validate_stub; // Only type-based checking

	conf->debug.webserver.k = "debug.webserver";
	conf->debug.webserver.h = "Debug monitoring of the webserver (CivetWeb) events";
	conf->debug.webserver.t = CONF_BOOL;
	conf->debug.webserver.d.b = false;
	conf->debug.webserver.c = validate_stub; // Only type-based checking

	conf->debug.extra.k = "debug.extra";
	conf->debug.extra.h = "Temporary flag that may print additional information. This debug flag is meant to be used whenever needed for temporary investigations. The logged content may change without further notice at any time.";
	conf->debug.extra.t = CONF_BOOL;
	conf->debug.extra.d.b = false;
	conf->debug.extra.c = validate_stub; // Only type-based checking

	conf->debug.reserved.k = "debug.reserved";
	conf->debug.reserved.h = "Reserved debug flag";
	conf->debug.reserved.t = CONF_BOOL;
	conf->debug.reserved.d.b = false;
	conf->debug.reserved.c = validate_stub; // Only type-based checking

	conf->debug.ntp.k = "debug.ntp";
	conf->debug.ntp.h = "Print information about NTP synchronization";
	conf->debug.ntp.t = CONF_BOOL;
	conf->debug.ntp.d.b = false;
	conf->debug.ntp.c = validate_stub; // Only type-based checking

	conf->debug.all.k = "debug.all";
	conf->debug.all.h = "Set all debug flags at once. This is a convenience option to enable all debug flags at once. Note that this option is not persistent, setting it to true will enable all *remaining* debug flags but unsetting it will disable *all* debug flags.";
	conf->debug.all.t = CONF_ALL_DEBUG_BOOL;
	conf->debug.all.d.b = false;
	conf->debug.all.c = validate_stub; // Only type-based checking

	// Post-processing:
	// Initialize and verify config data
	for(unsigned int i = 0; i < CONFIG_ELEMENTS; i++)
	{
		// Get pointer to memory location of this conf_item
		struct conf_item *conf_item = get_conf_item(&config, i);

		// Initialize config value with default one for all *except* the log file path
		if(conf_item != &conf->files.log.ftl)
			reset_config_default(conf_item);

		// Parse and split paths
		conf_item->p = gen_config_path(conf_item->k, '.');

		// Initialize environment variable name
		// Allocate memory for config key + prefix (sizeof includes the trailing '\0')
		const size_t envkey_size = strlen(conf_item->k) + sizeof(FTLCONF_PREFIX);
		conf_item->e = calloc(envkey_size, sizeof(char));

		// Build env key to look for
		strcpy(conf_item->e, FTLCONF_PREFIX);
		strcat(conf_item->e, conf_item->k);

		// Replace all "." by "_" as this is the convention used in v5.x and earlier
		for(unsigned int j = 0; j < envkey_size - 1; j++)
			if(conf_item->e[j] == '.')
				conf_item->e[j] = '_';

		// Verify all config options are defined above
		if(!conf_item->p || !conf_item->k || !conf_item->h || !conf_item->e || conf_item->t == 0)
		{
			log_err("Config option %u/%u is not fully configured!", i, (unsigned int)CONFIG_ELEMENTS);
			continue;
		}

		// Verify we have no default string pointers to NULL
		if((conf_item->t == CONF_STRING || conf_item->t == CONF_STRING_ALLOCATED) && conf_item->d.s == NULL)
		{
			log_err("Config option %s has NULL default string!", conf_item->k);
			continue;
		}

		// Verify we have no default JSON pointers to NULL
		if(conf_item->t == CONF_JSON_STRING_ARRAY && conf_item->d.json == NULL)
		{
			log_err("Config option %s has NULL default JSON array!", conf_item->k);
			continue;
		}

		// Verify that all config options have a validator function
		if(conf_item->c == NULL)
		{
			log_err("Config option %s has no validator function!", conf_item->k);
			continue;
		}
	}
}

static void reset_config_default(struct conf_item *conf_item)
{
	if(conf_item->t == CONF_JSON_STRING_ARRAY)
	{
		// Free allocated memory (if any)
		if(conf_item->v.json != NULL)
			cJSON_Delete(conf_item->v.json);

		// JSON objects really need to be duplicated as the config
		// structure stores only a pointer to memory somewhere else
		conf_item->v.json = cJSON_Duplicate(conf_item->d.json, true);
	}
	else if(conf_item->t == CONF_STRING_ALLOCATED)
	{
		// Free allocated memory (if any)
		if(conf_item->v.s != NULL)
			free(conf_item->v.s);

		// Allocated string: Make our own copy
		conf_item->v.s = strdup(conf_item->d.s);
	}
	else
	{
		// Ordinary value: Simply copy the union over
		memcpy(&conf_item->v, &conf_item->d, sizeof(conf_item->d));
	}
}

<<<<<<< HEAD
=======

/**
 * @brief Determine and set default webserver ports if not imported from setupVars.conf.
 *
 * @param conf Pointer to the configuration structure.
 */
static void get_web_port(struct config *conf)
{
	// Determine default webserver ports if not imported from setupVars.conf
	if(config.webserver.port.f & FLAG_CONF_IMPORTED)
	{
		log_info("Webserver ports already imported from setupVars.conf, skipping default port detection");
		return;
	}

	// else:
	// Check if ports 80/TCP and 443/TCP are already in use
	const in_port_t http_port = port_in_use(80) ? 8080 : 80;
	const in_port_t https_port = port_in_use(443) ? 8443 : 443;

	// Create a string with the default ports
	// Allocate memory for the string
	char *ports = calloc(32, sizeof(char));
	if(ports == NULL)
	{
		log_err("Unable to allocate memory for default ports string");
		return;
	}
	// Create the string
	snprintf(ports, 32, "%do,%dos", http_port, https_port);

	// Append IPv6 ports if IPv6 is enabled
	const bool have_ipv6 = ipv6_enabled();
	if(have_ipv6)
		snprintf(ports + strlen(ports), 32 - strlen(ports),
			",[::]:%do,[::]:%dos", http_port, https_port);

	// Set default values for webserver ports
	if(conf->webserver.port.t == CONF_STRING_ALLOCATED)
		free(conf->webserver.port.v.s);
	conf->webserver.port.v.s = ports;
	conf->webserver.port.t = CONF_STRING_ALLOCATED;

	log_info("Config initialized with webserver ports %d (HTTP) and %d (HTTPS), IPv6 support is %s",
	         http_port, https_port, have_ipv6 ? "enabled" : "disabled");
}

bool migrate_config_v6(void)
{
	// Check if MIGRATION_TARGET_V6 exists and is a directory
	// Ideally, this directory should be created by the installer but users
	// may have deleted it manually and it is necessary for restoring
	// Teleporter files
	create_migration_target_v6();

	// If the migration target does not exist, we need to migrate the config
	log_info("Migrating config to Pi-hole v6.0 format");

	// Initialize config with default values
	initConfig(&config);

	// If no previous config file could be read, we are likely either running
	// for the first time or we are upgrading from a version prior to v6.0
	// In this case, we try to read the legacy config files
	const char *path = "";
	if((path = readFTLlegacy(&config)) != NULL)
	{
		const char *target = MIGRATION_TARGET_V6"/pihole-FTL.conf";
		log_info("Moving %s to %s", path, target);
		if(rename(path, target) != 0)
			log_warn("Unable to move %s to %s: %s", path, target, strerror(errno));
	}
	else
		log_info("No legacy config file found, using defaults");

	// Import bits and pieces from legacy config files
	// setupVars.conf
	importsetupVarsConf();
	// 04-pihole-static-dhcp.conf
	read_legacy_dhcp_static_config();
	// 05-pihole-custom-cname.conf
	read_legacy_cnames_config();
	// custom.list
	read_legacy_custom_hosts_config();

	// Determine and set default webserver ports if not imported from
	// setupVars.conf
	get_web_port(&config);

	// Initialize the TOML config file
	writeFTLtoml(true);
	write_dnsmasq_config(&config, false, NULL);
	write_custom_list();

	return true;
}

>>>>>>> d01a2652
bool readFTLconf(struct config *conf, const bool rewrite)
{
	// Initialize config with default values
	initConfig(conf);

	// First, read the environment
	getEnvVars();

	// Try to read TOML config file
	if(readFTLtoml(NULL, conf, NULL, rewrite, NULL))
	{
		// If successful, we write the config file back to disk
		// to ensure that all options are present and comments
		// about options deviating from the default are present
		if(rewrite)
		{
			writeFTLtoml(true);
			write_dnsmasq_config(conf, false, NULL);
			write_custom_list();
		}
		return true;
	}

	log_info("No config file, using defaults");

	// If we reach this point, we could not read the TOML config file
	return false;
}

bool getLogFilePath(void)
{
	// Initialize memory
	memset(&config, 0, sizeof(config));

	// Initialize the config file path
	config.files.log.ftl.k = "files.log.ftl";
	config.files.log.ftl.h = "The location of FTL's log file";
	config.files.log.ftl.a = cJSON_CreateStringReference("<any writable file>");
	config.files.log.ftl.t = CONF_STRING;
	config.files.log.ftl.d.s = (char*)"/var/log/pihole/FTL.log";
	config.files.log.ftl.v.s = config.files.log.ftl.d.s;
	config.files.log.ftl.c = validate_filepath;

	// Check if the config file contains a different path
	if(!getLogFilePathTOML())
	{
		// Free previously allocated memory (if any)
		if(config.files.log.ftl.t == CONF_STRING_ALLOCATED)
			free(config.files.log.ftl.v.s);

		// Use standard path if no custom path was obtained from the config file
		config.files.log.ftl.t = CONF_STRING;
		config.files.log.ftl.v.s = config.files.log.ftl.d.s;
	}

	return true;
}

enum blocking_status __attribute__((pure)) get_blockingstatus(void)
{
	if(dnsmasq_failed)
		return DNS_FAILED;

	return config.dns.blocking.active.v.b ? BLOCKING_ENABLED : BLOCKING_DISABLED;
}

void set_blockingstatus(bool enabled)
{
	// If dnsmasq failed to start, we do not allow to change the blocking status
	if(dnsmasq_failed)
		return;

	config.dns.blocking.active.v.b = enabled;
	writeFTLtoml(true);
	raise(SIGHUP);
}

const char * __attribute__ ((const)) get_conf_type_str(const enum conf_type type)
{
	switch(type)
	{
		case CONF_BOOL:
		case CONF_ALL_DEBUG_BOOL:
			return "boolean";
		case CONF_INT:
			return "integer";
		case CONF_UINT: // fall through
			return "unsigned integer";
		case CONF_UINT16:
			return "unsigned integer (16 bit)";
		case CONF_LONG:
			return "long integer";
		case CONF_ULONG:
			return "unsigned long integer";
		case CONF_DOUBLE:
			return "double";
		case CONF_STRING: // fall through
		case CONF_STRING_ALLOCATED:
			return "string";
		case CONF_ENUM_PTR_TYPE:
		case CONF_ENUM_BUSY_TYPE:
		case CONF_ENUM_BLOCKING_MODE:
		case CONF_ENUM_REFRESH_HOSTNAMES:
		case CONF_ENUM_LISTENING_MODE:
		case CONF_ENUM_WEB_THEME:
		case CONF_ENUM_TEMP_UNIT:
		case CONF_ENUM_BLOCKING_EDNS_MODE:
			return "enum (string)";
		case CONF_ENUM_PRIVACY_LEVEL:
			return "enum (unsigned integer)";
		case CONF_STRUCT_IN_ADDR:
			return "IPv4 address";
		case CONF_STRUCT_IN6_ADDR:
			return "IPv6 address";
		case CONF_JSON_STRING_ARRAY:
			return "string array";
		case CONF_PASSWORD:
			return "password (write-only string)";
		default:
			return "unknown";
	}
}

void replace_config(struct config *newconf)
{
	// Lock shared memory
	lock_shm();

	// Backup old config struct (so we can free it)
	struct config old_conf;
	memcpy(&old_conf, &config, sizeof(struct config));

	// Replace old config struct by changed one atomically
	memcpy(&config, newconf, sizeof(struct config));

	// Free old backup struct
	free_config(&old_conf);

	// Unlock shared memory
	unlock_shm();
}

void reread_config(void)
{

	// Create checksum of config file
	uint8_t checksum[SHA256_DIGEST_SIZE];
	if(!sha256sum(GLOBALTOMLPATH, checksum, false))
	{
		log_err("Unable to create checksum of %s, not re-reading config file", GLOBALTOMLPATH);
		return;
	}

	// Compare checksums
	if(memcmp(checksum, last_checksum, SHA256_DIGEST_SIZE) == 0)
	{
		log_debug(DEBUG_CONFIG, "Checksum of %s has not changed, not re-reading config file", GLOBALTOMLPATH);
		return;
	}

	log_info("Reloading config due to pihole.toml change");
	struct config conf_copy;
	duplicate_config(&conf_copy, &config);

	// Read TOML config file
	bool restart = false;
	if(readFTLtoml(&config, &conf_copy, NULL, true, &restart))
	{
		// Install new configuration
		log_debug(DEBUG_CONFIG, "Loaded configuration is valid, installing it");

		// Check if the web pwhash has changed. If so, we invalidate
		// all currently active web interface sessions
		if(conf_copy.webserver.api.pwhash.v.s != NULL &&
		   config.webserver.api.pwhash.v.s != NULL &&
		   strcmp(conf_copy.webserver.api.pwhash.v.s, config.webserver.api.pwhash.v.s) != 0)
			delete_all_sessions();

		// Check if privacy level was reduced. If so, we need to restart FTL
		if(conf_copy.misc.privacylevel.v.privacy_level < config.misc.privacylevel.v.privacy_level)
		{
			log_info("Privacy level was reduced, restarting FTL");
			// We need to restart FTL
			restart = true;
		}

		// Replace config struct used by FTL by newly loaded
		// configuration. This swaps the pointers and frees
		// the old config structure altogether
		replace_config(&conf_copy);
	}
	else
	{
		// New configuration is invalid, restore old one
		log_debug(DEBUG_CONFIG, "Modified config file is invalid, discarding and overwriting with current configuration");
		free_config(&conf_copy);
	}

	// Write the config file back to disk to ensure that all options and
	// comments about options deviating from the default are present
	writeFTLtoml(true);

	// We do not write the dnsmasq config file here as this is done on every
	// restart and changes would have no effect here

	// However, we do need to write the custom.list file as this file can change
	// at any time and is automatically reloaded by dnsmasq
	write_custom_list();

	// If we need to restart FTL, we do so now
	if(restart)
		restart_ftl("pihole.toml change");
}<|MERGE_RESOLUTION|>--- conflicted
+++ resolved
@@ -1614,106 +1614,6 @@
 	}
 }
 
-<<<<<<< HEAD
-=======
-
-/**
- * @brief Determine and set default webserver ports if not imported from setupVars.conf.
- *
- * @param conf Pointer to the configuration structure.
- */
-static void get_web_port(struct config *conf)
-{
-	// Determine default webserver ports if not imported from setupVars.conf
-	if(config.webserver.port.f & FLAG_CONF_IMPORTED)
-	{
-		log_info("Webserver ports already imported from setupVars.conf, skipping default port detection");
-		return;
-	}
-
-	// else:
-	// Check if ports 80/TCP and 443/TCP are already in use
-	const in_port_t http_port = port_in_use(80) ? 8080 : 80;
-	const in_port_t https_port = port_in_use(443) ? 8443 : 443;
-
-	// Create a string with the default ports
-	// Allocate memory for the string
-	char *ports = calloc(32, sizeof(char));
-	if(ports == NULL)
-	{
-		log_err("Unable to allocate memory for default ports string");
-		return;
-	}
-	// Create the string
-	snprintf(ports, 32, "%do,%dos", http_port, https_port);
-
-	// Append IPv6 ports if IPv6 is enabled
-	const bool have_ipv6 = ipv6_enabled();
-	if(have_ipv6)
-		snprintf(ports + strlen(ports), 32 - strlen(ports),
-			",[::]:%do,[::]:%dos", http_port, https_port);
-
-	// Set default values for webserver ports
-	if(conf->webserver.port.t == CONF_STRING_ALLOCATED)
-		free(conf->webserver.port.v.s);
-	conf->webserver.port.v.s = ports;
-	conf->webserver.port.t = CONF_STRING_ALLOCATED;
-
-	log_info("Config initialized with webserver ports %d (HTTP) and %d (HTTPS), IPv6 support is %s",
-	         http_port, https_port, have_ipv6 ? "enabled" : "disabled");
-}
-
-bool migrate_config_v6(void)
-{
-	// Check if MIGRATION_TARGET_V6 exists and is a directory
-	// Ideally, this directory should be created by the installer but users
-	// may have deleted it manually and it is necessary for restoring
-	// Teleporter files
-	create_migration_target_v6();
-
-	// If the migration target does not exist, we need to migrate the config
-	log_info("Migrating config to Pi-hole v6.0 format");
-
-	// Initialize config with default values
-	initConfig(&config);
-
-	// If no previous config file could be read, we are likely either running
-	// for the first time or we are upgrading from a version prior to v6.0
-	// In this case, we try to read the legacy config files
-	const char *path = "";
-	if((path = readFTLlegacy(&config)) != NULL)
-	{
-		const char *target = MIGRATION_TARGET_V6"/pihole-FTL.conf";
-		log_info("Moving %s to %s", path, target);
-		if(rename(path, target) != 0)
-			log_warn("Unable to move %s to %s: %s", path, target, strerror(errno));
-	}
-	else
-		log_info("No legacy config file found, using defaults");
-
-	// Import bits and pieces from legacy config files
-	// setupVars.conf
-	importsetupVarsConf();
-	// 04-pihole-static-dhcp.conf
-	read_legacy_dhcp_static_config();
-	// 05-pihole-custom-cname.conf
-	read_legacy_cnames_config();
-	// custom.list
-	read_legacy_custom_hosts_config();
-
-	// Determine and set default webserver ports if not imported from
-	// setupVars.conf
-	get_web_port(&config);
-
-	// Initialize the TOML config file
-	writeFTLtoml(true);
-	write_dnsmasq_config(&config, false, NULL);
-	write_custom_list();
-
-	return true;
-}
-
->>>>>>> d01a2652
 bool readFTLconf(struct config *conf, const bool rewrite)
 {
 	// Initialize config with default values
