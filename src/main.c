/* Pi-hole: A black hole for Internet advertisements
*  (c) 2017 Pi-hole, LLC (https://pi-hole.net)
*  Network-wide ad blocking via your own hardware.
*
*  FTL Engine
*  Core routine
*
*  This file is copyright under the latest version of the EUPL.
*  Please see LICENSE file for your rights under this license. */

#include "FTL.h"
#include "daemon.h"
#include "log.h"
#include "setupVars.h"
#include "args.h"
#include "config/config.h"
#include "database/common.h"
#include "main.h"
#include "signals.h"
#include "regex_r.h"
// init_shmem()
#include "shmem.h"
#include "capabilities.h"
#include "timers.h"
// http_terminate()
#include "webserver/webserver.h"
#include "procps.h"
<<<<<<< HEAD
// init_memory_database(), import_queries_from_disk()
#include "database/query-table.h"
=======
// init_overtime()
#include "overTime.h"
>>>>>>> c5f4931c

char *username;
bool needGC = false;
bool needDBGC = false;
bool startup = true;
volatile int exit_code = EXIT_SUCCESS;

int main (int argc, char *argv[])
{
	// Get user pihole-FTL is running as
	// We store this in a global variable
	// such that the log routine can access
	// it if needed
	username = getUserName();

	// Parse arguments
	// We run this also for no direct arguments
	// to have arg{c,v}_dnsmasq initialized
	parse_args(argc, argv);

	// Initialize FTL log
	init_FTL_log(argc > 0 ? argv[0] : NULL);
	timer_start(EXIT_TIMER);
<<<<<<< HEAD
	log_info("########## FTL started! ##########");
=======
	logg("########## FTL started on %s! ##########", hostname());
>>>>>>> c5f4931c
	log_FTL_version(false);

	// Catch signals not handled by dnsmasq
	// We configure real-time signals later (after dnsmasq has forked)
	handle_signals();

	// Initialize shared memory
	if(!init_shmem(true))
	{
		log_crit("Initialization of shared memory failed.");
		// Check if there is already a running FTL process
		check_running_FTL();
		return EXIT_FAILURE;
	}

	// Process FTL config file
	readFTLconf();

	// pihole-FTL should really be run as user "pihole" to not mess up with file permissions
	// print warning otherwise
	if(strcmp(username, "pihole") != 0)
		log_warn("Starting pihole-FTL as user %s is not recommended", username);

	// Delay startup (if requested)
	// Do this before reading the database to make this option not only
	// useful for interfaces that aren't ready but also for fake-hwclocks
	// which aren't ready at this point
	delay_startup();

	// Initialize overTime datastructure
	initOverTime();

	// Initialize query database (pihole-FTL.db)
	db_init();

	// Initialize in-memory databases
	if(!init_memory_databases())
	{
		log_crit("FATAL: Cannot initialize in-memory database.");
		return EXIT_FAILURE;
	}

	// Try to import queries from long-term database if available
	if(config.DBimport)
	{
		import_queries_from_disk();
		DB_read_queries();
	}

	log_counter_info();
	check_setupVarsconf();

	// Check for availability of advanced capabilities
	// immediately before starting the resolver.
	check_capabilities();

<<<<<<< HEAD
	// Initialize pseudo-random number generator
	srand(time(NULL));

	// Start the resolver, delay startup if requested
	delay_startup();
=======
	// Start the resolver
>>>>>>> c5f4931c
	startup = false;
	if(config.debug != 0)
	{
		for(int i = 0; i < argc_dnsmasq; i++)
			log_debug(DEBUG_ANY, "argv[%i] = \"%s\"", i, argv_dnsmasq[i]);
	}
	// Check initial blocking status
	check_blocking_status();

	// Start the resolver
	main_dnsmasq(argc_dnsmasq, argv_dnsmasq);

	log_info("Shutting down...");
	// Extra grace time is needed as dnsmasq script-helpers may not be
	// terminating immediately
	sleepms(250);

	// Save new queries to database (if database is used)
	if(config.DBexport)
	{
		export_queries_to_disk(true);
		log_info("Finished final database update");
	}

	cleanup(exit_code);

	return exit_code;
}<|MERGE_RESOLUTION|>--- conflicted
+++ resolved
@@ -25,13 +25,10 @@
 // http_terminate()
 #include "webserver/webserver.h"
 #include "procps.h"
-<<<<<<< HEAD
 // init_memory_database(), import_queries_from_disk()
 #include "database/query-table.h"
-=======
 // init_overtime()
 #include "overTime.h"
->>>>>>> c5f4931c
 
 char *username;
 bool needGC = false;
@@ -55,11 +52,7 @@
 	// Initialize FTL log
 	init_FTL_log(argc > 0 ? argv[0] : NULL);
 	timer_start(EXIT_TIMER);
-<<<<<<< HEAD
-	log_info("########## FTL started! ##########");
-=======
-	logg("########## FTL started on %s! ##########", hostname());
->>>>>>> c5f4931c
+	log_info("########## FTL started on %s! ##########", hostname());
 	log_FTL_version(false);
 
 	// Catch signals not handled by dnsmasq
@@ -116,15 +109,9 @@
 	// immediately before starting the resolver.
 	check_capabilities();
 
-<<<<<<< HEAD
 	// Initialize pseudo-random number generator
 	srand(time(NULL));
 
-	// Start the resolver, delay startup if requested
-	delay_startup();
-=======
-	// Start the resolver
->>>>>>> c5f4931c
 	startup = false;
 	if(config.debug != 0)
 	{
