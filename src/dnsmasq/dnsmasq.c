--- conflicted
+++ resolved
@@ -1957,14 +1957,15 @@
 	      if ((flags = fcntl(confd, F_GETFL, 0)) != -1)
 		fcntl(confd, F_SETFL, flags & ~O_NONBLOCK);
 	      
+	      /******* Pi-hole modification *******/
 	      FTL_TCP_worker_created();
+	      /************************************/
 
 	      buff = tcp_request(confd, now, &tcp_addr, netmask, auth_dns);
 	       
-	      /*** Pi-hole modification ***/
-	      // TCP workers ignore all signals except SIGALRM
+	      /******* Pi-hole modification *******/
 	      FTL_TCP_worker_terminating(true);
-	      /*** Pi-hole modification ***/
+	      /************************************/
 
 	      shutdown(confd, SHUT_RDWR);
 	      close(confd);
@@ -1981,14 +1982,7 @@
 	      
 	      if (!option_bool(OPT_DEBUG))
 		{
-<<<<<<< HEAD
-=======
-		  /*** Pi-hole modification ***/
-		  // TCP workers ignore all signals except SIGALRM
-		  FTL_TCP_worker_terminating();
-		  /****************************/
 		  close(daemon->pipe_to_parent);
->>>>>>> 7c855d0e
 		  flush_log();
 		  _exit(0);
 		}
