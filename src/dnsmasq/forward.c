--- conflicted
+++ resolved
@@ -110,158 +110,6 @@
   return 1;
 }
           
-<<<<<<< HEAD
-static unsigned int search_servers(time_t now, union all_addr **addrpp, unsigned int qtype,
-				   char *qdomain, int *type, char **domain, int *norebind)
-			      
-{
-  /* If the query ends in the domain in one of our servers, set
-     domain to point to that name. We find the largest match to allow both
-     domain.org and sub.domain.org to exist. */
-  
-  unsigned int namelen = strlen(qdomain);
-  unsigned int matchlen = 0;
-  struct server *serv;
-  unsigned int flags = 0;
-  static union all_addr zero;
-  
-  for (serv = daemon->servers; serv; serv=serv->next)
-    if (qtype == F_DNSSECOK && !(serv->flags & SERV_DO_DNSSEC))
-      continue;
-    /* domain matches take priority over NODOTS matches */
-    else if ((serv->flags & SERV_FOR_NODOTS) && *type != SERV_HAS_DOMAIN && !strchr(qdomain, '.') && namelen != 0)
-      {
-	unsigned int sflag = serv->addr.sa.sa_family == AF_INET ? F_IPV4 : F_IPV6; 
-	*type = SERV_FOR_NODOTS;
-	if ((serv->flags & SERV_NO_REBIND) && norebind)
-	  *norebind = 1;
-	else if (serv->flags & SERV_NO_ADDR)
-	  flags = F_NXDOMAIN;
-	else if (serv->flags & SERV_LITERAL_ADDRESS)
-	  { 
-	    /* literal address = '#' -> return all-zero address for IPv4 and IPv6 */
-	    if ((serv->flags & SERV_USE_RESOLV) && (qtype & (F_IPV6 | F_IPV4)))
-	      {
-		memset(&zero, 0, sizeof(zero));
-		flags = qtype;
-		*addrpp = &zero;
-	      }
-	    else if (sflag & qtype)
-	      {
-		flags = sflag;
-		if (serv->addr.sa.sa_family == AF_INET) 
-		  *addrpp = (union all_addr *)&serv->addr.in.sin_addr;
-		else
-		  *addrpp = (union all_addr *)&serv->addr.in6.sin6_addr;
-	      }
-	    else if (!flags || (flags & F_NXDOMAIN))
-	      flags = F_NOERR;
-	  } 
-      }
-    else if (serv->flags & SERV_HAS_DOMAIN)
-      {
-	unsigned int domainlen = strlen(serv->domain);
-	char *matchstart = qdomain + namelen - domainlen;
-	if (namelen >= domainlen &&
-	    hostname_isequal(matchstart, serv->domain) &&
-	    (domainlen == 0 || namelen == domainlen || *(matchstart-1) == '.' ))
-	  {
-	    if ((serv->flags & SERV_NO_REBIND) && norebind)	
-	      *norebind = 1;
-	    else
-	      {
-		unsigned int sflag = serv->addr.sa.sa_family == AF_INET ? F_IPV4 : F_IPV6;
-		/* implement priority rules for --address and --server for same domain.
-		   --address wins if the address is for the correct AF
-		   --server wins otherwise. */
-		if (domainlen != 0 && domainlen == matchlen)
-		  {
-		    if ((serv->flags & SERV_LITERAL_ADDRESS))
-		      {
-			if (!(sflag & qtype) && flags == 0)
-			  continue;
-		      }
-		    else
-		      {
-			if (flags & (F_IPV4 | F_IPV6))
-			  continue;
-		      }
-		  }
-		
-		if (domainlen >= matchlen)
-		  {
-		    *type = serv->flags & (SERV_HAS_DOMAIN | SERV_USE_RESOLV | SERV_NO_REBIND | SERV_DO_DNSSEC);
-		    *domain = serv->domain;
-		    matchlen = domainlen;
-		    if (serv->flags & SERV_NO_ADDR)
-		      flags = F_NXDOMAIN;
-		    else if (serv->flags & SERV_LITERAL_ADDRESS)
-		      {
-			 /* literal address = '#' -> return all-zero address for IPv4 and IPv6 */
-			if ((serv->flags & SERV_USE_RESOLV) && (qtype & (F_IPV6 | F_IPV4)))
-			  {			    
-			    memset(&zero, 0, sizeof(zero));
-			    flags = qtype;
-			    *addrpp = &zero;
-			  }
-			else if (sflag & qtype)
-			  {
-			    flags = sflag;
-			    if (serv->addr.sa.sa_family == AF_INET) 
-			      *addrpp = (union all_addr *)&serv->addr.in.sin_addr;
-			    else
-			      *addrpp = (union all_addr *)&serv->addr.in6.sin6_addr;
-			  }
-			else if (!flags || (flags & F_NXDOMAIN))
-			  flags = F_NOERR;
-		      }
-		    else
-		      flags = 0;
-		  } 
-	      }
-	  }
-      }
-  
-  if (flags == 0 && !(qtype & (F_QUERY | F_DNSSECOK)) && 
-      option_bool(OPT_NODOTS_LOCAL) && !strchr(qdomain, '.') && namelen != 0)
-    /* don't forward A or AAAA queries for simple names, except the empty name */
-    flags = F_NOERR;
-  
-  if (flags == F_NXDOMAIN && check_for_local_domain(qdomain, now))
-    flags = F_NOERR;
-
-  if (flags)
-    {
-       if (flags == F_NXDOMAIN || flags == F_NOERR)
-       {
-	 log_query(flags | qtype | F_NEG | F_CONFIG | F_FORWARD, qdomain, NULL, NULL);
-	 FTL_reply(flags | qtype | F_NEG | F_CONFIG | F_FORWARD, qdomain, NULL, daemon->log_display_id, 0);
-       }
-       else
-	 {
-	   /* handle F_IPV4 and F_IPV6 set on ANY query to 0.0.0.0/:: domain. */
-	   if (flags & F_IPV4)
-	   {
-	     log_query((flags | F_CONFIG | F_FORWARD) & ~F_IPV6, qdomain, *addrpp, NULL);
-	     FTL_reply((flags | F_CONFIG | F_FORWARD) & ~F_IPV6, qdomain, *addrpp, daemon->log_display_id, 0);
-	   }
-	   if (flags & F_IPV6)
-	   {
-	     log_query((flags | F_CONFIG | F_FORWARD) & ~F_IPV4, qdomain, *addrpp, NULL);
-	     FTL_reply((flags | F_CONFIG | F_FORWARD) & ~F_IPV4, qdomain, *addrpp, daemon->log_display_id, 0);
-	   }
-	 }
-    }
-  else if ((*type) & SERV_USE_RESOLV)
-    {
-      *type = 0; /* use normal servers for this domain */
-      *domain = NULL;
-    }
-  return  flags;
-}
-
-=======
->>>>>>> c5f4931c
 #ifdef HAVE_CONNTRACK
 static void set_outgoing_mark(struct frec *forward, int fd)
 {
