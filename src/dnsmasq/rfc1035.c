/* dnsmasq is Copyright (c) 2000-2023 Simon Kelley

   This program is free software; you can redistribute it and/or modify
   it under the terms of the GNU General Public License as published by
   the Free Software Foundation; version 2 dated June, 1991, or
   (at your option) version 3 dated 29 June, 2007.
 
   This program is distributed in the hope that it will be useful,
   but WITHOUT ANY WARRANTY; without even the implied warranty of
   MERCHANTABILITY or FITNESS FOR A PARTICULAR PURPOSE.  See the
   GNU General Public License for more details.
     
   You should have received a copy of the GNU General Public License
   along with this program.  If not, see <http://www.gnu.org/licenses/>.
*/

#include "dnsmasq.h"
#include "../dnsmasq_interface.h"

int extract_name(struct dns_header *header, size_t plen, unsigned char **pp, 
		 char *name, int isExtract, int extrabytes)
{
  unsigned char *cp = (unsigned char *)name, *p = *pp, *p1 = NULL;
  unsigned int j, l, namelen = 0, hops = 0;
  int retvalue = 1;
  
  if (isExtract)
    *cp = 0;

  while (1)
    { 
      unsigned int label_type;

      if (!CHECK_LEN(header, p, plen, 1))
	return 0;
      
      if ((l = *p++) == 0) 
	/* end marker */
	{
	  /* check that there are the correct no. of bytes after the name */
	  if (!CHECK_LEN(header, p1 ? p1 : p, plen, extrabytes))
	    return 0;
	  
	  if (isExtract)
	    {
	      if (cp != (unsigned char *)name)
		cp--;
	      *cp = 0; /* terminate: lose final period */
	    }
	  else if (*cp != 0)
	    retvalue = 2;
	  
	  if (p1) /* we jumped via compression */
	    *pp = p1;
	  else
	    *pp = p;
	  
	  return retvalue;
	}

      label_type = l & 0xc0;
      
      if (label_type == 0xc0) /* pointer */
	{ 
	  if (!CHECK_LEN(header, p, plen, 1))
	    return 0;
	      
	  /* get offset */
	  l = (l&0x3f) << 8;
	  l |= *p++;
	  
	  if (!p1) /* first jump, save location to go back to */
	    p1 = p;
	      
	  hops++; /* break malicious infinite loops */
	  if (hops > 255)
	    return 0;
	  
	  p = l + (unsigned char *)header;
	}
      else if (label_type == 0x00)
	{ /* label_type = 0 -> label. */
	  namelen += l + 1; /* include period */
	  if (namelen >= MAXDNAME)
	    return 0;
	  if (!CHECK_LEN(header, p, plen, l))
	    return 0;
	  
	  for(j=0; j<l; j++, p++)
	    if (isExtract)
	      {
		unsigned char c = *p;

		if (c == 0 || c == '.' || c == NAME_ESCAPE)
		  {
		    *cp++ = NAME_ESCAPE;
		    *cp++ = c+1;
		  }
		else
		  *cp++ = c; 
	      }
	    else 
	      {
		unsigned char c1 = *cp, c2 = *p;
		
		if (c1 == 0)
		  retvalue = 2;
		else 
		  {
		    cp++;
		    if (c1 >= 'A' && c1 <= 'Z')
		      c1 += 'a' - 'A';

		    if (c1 == NAME_ESCAPE)
		      c1 = (*cp++)-1;
		    
		    if (c2 >= 'A' && c2 <= 'Z')
		      c2 += 'a' - 'A';
		     
		    if (c1 != c2)
		      retvalue =  2;
		  }
	      }
	    
	  if (isExtract)
	    *cp++ = '.';
	  else if (*cp != 0 && *cp++ != '.')
	    retvalue = 2;
	}
      else
	return 0; /* label types 0x40 and 0x80 not supported */
    }
}
 
/* Max size of input string (for IPv6) is 75 chars.) */
#define MAXARPANAME 75
int in_arpa_name_2_addr(char *namein, union all_addr *addrp)
{
  int j;
  char name[MAXARPANAME+1], *cp1;
  unsigned char *addr = (unsigned char *)addrp;
  char *lastchunk = NULL, *penchunk = NULL;
  
  if (strlen(namein) > MAXARPANAME)
    return 0;

  memset(addrp, 0, sizeof(union all_addr));

  /* turn name into a series of asciiz strings */
  /* j counts no. of labels */
  for(j = 1,cp1 = name; *namein; cp1++, namein++)
    if (*namein == '.')
      {
	penchunk = lastchunk;
        lastchunk = cp1 + 1;
	*cp1 = 0;
	j++;
      }
    else
      *cp1 = *namein;
  
  *cp1 = 0;

  if (j<3)
    return 0;

  if (hostname_isequal(lastchunk, "arpa") && hostname_isequal(penchunk, "in-addr"))
    {
      /* IP v4 */
      /* address arrives as a name of the form
	 www.xxx.yyy.zzz.in-addr.arpa
	 some of the low order address octets might be missing
	 and should be set to zero. */
      for (cp1 = name; cp1 != penchunk; cp1 += strlen(cp1)+1)
	{
	  /* check for digits only (weeds out things like
	     50.0/24.67.28.64.in-addr.arpa which are used 
	     as CNAME targets according to RFC 2317 */
	  char *cp;
	  for (cp = cp1; *cp; cp++)
	    if (!isdigit((unsigned char)*cp))
	      return 0;
	  
	  addr[3] = addr[2];
	  addr[2] = addr[1];
	  addr[1] = addr[0];
	  addr[0] = atoi(cp1);
	}

      return F_IPV4;
    }
  else if (hostname_isequal(penchunk, "ip6") && 
	   (hostname_isequal(lastchunk, "int") || hostname_isequal(lastchunk, "arpa")))
    {
      /* IP v6:
         Address arrives as 0.1.2.3.4.5.6.7.8.9.a.b.c.d.e.f.ip6.[int|arpa]
    	 or \[xfedcba9876543210fedcba9876543210/128].ip6.[int|arpa]
      
	 Note that most of these the various representations are obsolete and 
	 left-over from the many DNS-for-IPv6 wars. We support all the formats
	 that we can since there is no reason not to.
      */

      if (*name == '\\' && *(name+1) == '[' && 
	  (*(name+2) == 'x' || *(name+2) == 'X'))
	{	  
	  for (j = 0, cp1 = name+3; *cp1 && isxdigit((unsigned char) *cp1) && j < 32; cp1++, j++)
	    {
	      char xdig[2];
	      xdig[0] = *cp1;
	      xdig[1] = 0;
	      if (j%2)
		addr[j/2] |= strtol(xdig, NULL, 16);
	      else
		addr[j/2] = strtol(xdig, NULL, 16) << 4;
	    }
	  
	  if (*cp1 == '/' && j == 32)
	    return F_IPV6;
	}
      else
	{
	  for (cp1 = name; cp1 != penchunk; cp1 += strlen(cp1)+1)
	    {
	      if (*(cp1+1) || !isxdigit((unsigned char)*cp1))
		return 0;
	      
	      for (j = sizeof(struct in6_addr)-1; j>0; j--)
		addr[j] = (addr[j] >> 4) | (addr[j-1] << 4);
	      addr[0] = (addr[0] >> 4) | (strtol(cp1, NULL, 16) << 4);
	    }
	  
	  return F_IPV6;
	}
    }
  
  return 0;
}

unsigned char *skip_name(unsigned char *ansp, struct dns_header *header, size_t plen, int extrabytes)
{
  while(1)
    {
      unsigned int label_type;
      
      if (!CHECK_LEN(header, ansp, plen, 1))
	return NULL;
      
      label_type = (*ansp) & 0xc0;

      if (label_type == 0xc0)
	{
	  /* pointer for compression. */
	  ansp += 2;	
	  break;
	}
      else if (label_type == 0x80)
	return NULL; /* reserved */
      else if (label_type == 0x40)
	{
	  /* Extended label type */
	  unsigned int count;
	  
	  if (!CHECK_LEN(header, ansp, plen, 2))
	    return NULL;
	  
	  if (((*ansp++) & 0x3f) != 1)
	    return NULL; /* we only understand bitstrings */
	  
	  count = *(ansp++); /* Bits in bitstring */
	  
	  if (count == 0) /* count == 0 means 256 bits */
	    ansp += 32;
	  else
	    ansp += ((count-1)>>3)+1;
	}
      else
	{ /* label type == 0 Bottom six bits is length */
	  unsigned int len = (*ansp++) & 0x3f;
	  
	  if (!ADD_RDLEN(header, ansp, plen, len))
	    return NULL;

	  if (len == 0)
	    break; /* zero length label marks the end. */
	}
    }

  if (!CHECK_LEN(header, ansp, plen, extrabytes))
    return NULL;
  
  return ansp;
}

unsigned char *skip_questions(struct dns_header *header, size_t plen)
{
  int q;
  unsigned char *ansp = (unsigned char *)(header+1);

  for (q = ntohs(header->qdcount); q != 0; q--)
    {
      if (!(ansp = skip_name(ansp, header, plen, 4)))
	return NULL;
      ansp += 4; /* class and type */
    }
  
  return ansp;
}

unsigned char *skip_section(unsigned char *ansp, int count, struct dns_header *header, size_t plen)
{
  int i, rdlen;
  
  for (i = 0; i < count; i++)
    {
      if (!(ansp = skip_name(ansp, header, plen, 10)))
	return NULL; 
      ansp += 8; /* type, class, TTL */
      GETSHORT(rdlen, ansp);
      if (!ADD_RDLEN(header, ansp, plen, rdlen))
	return NULL;
    }

  return ansp;
}

size_t resize_packet(struct dns_header *header, size_t plen, unsigned char *pheader, size_t hlen)
{
  unsigned char *ansp = skip_questions(header, plen);
    
  /* if packet is malformed, just return as-is. */
  if (!ansp)
    return plen;
  
  if (!(ansp = skip_section(ansp, ntohs(header->ancount) + ntohs(header->nscount) + ntohs(header->arcount),
			    header, plen)))
    return plen;
    
  /* restore pseudoheader */
  if (pheader && ntohs(header->arcount) == 0)
    {
      /* must use memmove, may overlap */
      memmove(ansp, pheader, hlen);
      header->arcount = htons(1);
      ansp += hlen;
    }

  return ansp - (unsigned char *)header;
}

/* is addr in the non-globally-routed IP space? */ 
int private_net(struct in_addr addr, int ban_localhost) 
{
  in_addr_t ip_addr = ntohl(addr.s_addr);

  return
    (((ip_addr & 0xFF000000) == 0x7F000000) && ban_localhost)  /* 127.0.0.0/8    (loopback) */ ||
    (((ip_addr & 0xFF000000) == 0x00000000) && ban_localhost) /* RFC 5735 section 3. "here" network */ ||
    ((ip_addr & 0xFF000000) == 0x0A000000)  /* 10.0.0.0/8     (private)  */ ||
    ((ip_addr & 0xFFF00000) == 0xAC100000)  /* 172.16.0.0/12  (private)  */ ||
    ((ip_addr & 0xFFFF0000) == 0xC0A80000)  /* 192.168.0.0/16 (private)  */ ||
    ((ip_addr & 0xFFFF0000) == 0xA9FE0000)  /* 169.254.0.0/16 (zeroconf) */ ||
    ((ip_addr & 0xFFFFFF00) == 0xC0000200)  /* 192.0.2.0/24   (test-net) */ ||
    ((ip_addr & 0xFFFFFF00) == 0xC6336400)  /* 198.51.100.0/24(test-net) */ ||
    ((ip_addr & 0xFFFFFF00) == 0xCB007100)  /* 203.0.113.0/24 (test-net) */ ||
    ((ip_addr & 0xFFFFFFFF) == 0xFFFFFFFF)  /* 255.255.255.255/32 (broadcast)*/ ;
}

static int private_net6(struct in6_addr *a, int ban_localhost)
{
  /* Block IPv4-mapped IPv6 addresses in private IPv4 address space */
  if (IN6_IS_ADDR_V4MAPPED(a))
    {
      struct in_addr v4;
      v4.s_addr = ((const uint32_t *) (a))[3];
      return private_net(v4, ban_localhost);
    }

  return
    (IN6_IS_ADDR_UNSPECIFIED(a) && ban_localhost) || /* RFC 6303 4.3 */
    (IN6_IS_ADDR_LOOPBACK(a) && ban_localhost) ||    /* RFC 6303 4.3 */
    IN6_IS_ADDR_LINKLOCAL(a) ||   /* RFC 6303 4.5 */
    IN6_IS_ADDR_SITELOCAL(a) ||
    ((unsigned char *)a)[0] == 0xfd ||   /* RFC 6303 4.4 */
    ((u32 *)a)[0] == htonl(0x20010db8); /* RFC 6303 4.6 */
}

static unsigned char *do_doctor(unsigned char *p, int count, struct dns_header *header, size_t qlen, int *doctored)
{
  int i, qtype, qclass, rdlen;

  for (i = count; i != 0; i--)
    {
      if (!(p = skip_name(p, header, qlen, 10)))
	return 0; /* bad packet */
      
      GETSHORT(qtype, p); 
      GETSHORT(qclass, p);
      p += 4; /* ttl */
      GETSHORT(rdlen, p);
      
      if (qclass == C_IN && qtype == T_A)
	{
	  struct doctor *doctor;
	  struct in_addr addr;
	  
	  if (!CHECK_LEN(header, p, qlen, INADDRSZ))
	    return 0;
	  
	  /* alignment */
	  memcpy(&addr, p, INADDRSZ);
	  
	  for (doctor = daemon->doctors; doctor; doctor = doctor->next)
	    {
	      if (doctor->end.s_addr == 0)
		{
		  if (!is_same_net(doctor->in, addr, doctor->mask))
		    continue;
		}
	      else if (ntohl(doctor->in.s_addr) > ntohl(addr.s_addr) || 
		       ntohl(doctor->end.s_addr) < ntohl(addr.s_addr))
		continue;
	      
	      addr.s_addr &= ~doctor->mask.s_addr;
	      addr.s_addr |= (doctor->out.s_addr & doctor->mask.s_addr);
	      /* Since we munged the data, the server it came from is no longer authoritative */
	      header->hb3 &= ~HB3_AA;
	      *doctored = 1;
	      memcpy(p, &addr, INADDRSZ);
	      break;
	    }
	}
      
      if (!ADD_RDLEN(header, p, qlen, rdlen))
	 return 0; /* bad packet */
    }
  
  return p; 
}

static int find_soa(struct dns_header *header, size_t qlen, int *doctored)
{
  unsigned char *p;
  int qtype, qclass, rdlen;
  unsigned long ttl, minttl = ULONG_MAX;
  int i, found_soa = 0;
  
  /* first move to NS section and find TTL from any SOA section */
  if (!(p = skip_questions(header, qlen)) ||
      !(p = do_doctor(p, ntohs(header->ancount), header, qlen, doctored)))
    return 0;  /* bad packet */
  
  for (i = ntohs(header->nscount); i != 0; i--)
    {
      if (!(p = skip_name(p, header, qlen, 10)))
	return 0; /* bad packet */
      
      GETSHORT(qtype, p); 
      GETSHORT(qclass, p);
      GETLONG(ttl, p);
      GETSHORT(rdlen, p);
      
      if ((qclass == C_IN) && (qtype == T_SOA))
	{
	  found_soa = 1;
	  if (ttl < minttl)
	    minttl = ttl;

	  /* MNAME */
	  if (!(p = skip_name(p, header, qlen, 0)))
	    return 0;
	  /* RNAME */
	  if (!(p = skip_name(p, header, qlen, 20)))
	    return 0;
	  p += 16; /* SERIAL REFRESH RETRY EXPIRE */
	  
	  GETLONG(ttl, p); /* minTTL */
	  if (ttl < minttl)
	    minttl = ttl;
	}
      else if (!ADD_RDLEN(header, p, qlen, rdlen))
	return 0; /* bad packet */
    }
  
  /* rewrite addresses in additional section too */
  if (!do_doctor(p, ntohs(header->arcount), header, qlen, doctored))
    return 0;
  
  if (!found_soa)
    minttl = daemon->neg_ttl;

  return minttl;
}

/* Print TXT reply to log */
static int log_txt(char *name, unsigned char *p, const int ardlen, int secflag)
{
  unsigned char *p1 = p;
 
  /* Loop over TXT payload */
  while ((p1 - p) < ardlen)
    {
      unsigned int i, len = *p1;
      unsigned char *p3 = p1;
      if ((p1 + len - p) >= ardlen)
	return 0; /* bad packet */

      /* make counted string zero-term and sanitise */
      for (i = 0; i < len; i++)
	{
	  if (!isprint((unsigned char)*(p3+1)))
	    break;
	  *p3 = *(p3+1);
	  p3++;
	}

      *p3 = 0;
      log_query(secflag | F_FORWARD, name, NULL, (char*)p1, 0);
      /* restore */
      memmove(p1 + 1, p1, i);
      *p1 = len;
      p1 += len+1;
    }
  return 1;
}

/* Note that the following code can create CNAME chains that don't point to a real record,
   either because of lack of memory, or lack of SOA records.  These are treated by the cache code as 
   expired and cleaned out that way. 
   Return 1 if we reject an address because it look like part of dns-rebinding attack. 
   Return 2 if the packet is malformed.
   Return 99 if we reject parts of a CNAME chain (*** Pi-hole modification ***)
*/
int extract_addresses(struct dns_header *header, size_t qlen, char *name, time_t now, 
		      struct ipsets *ipsets, struct ipsets *nftsets, int is_sign, int check_rebind,
		      int no_cache_dnssec, int secure, int *doctored)
{
  unsigned char *p, *p1, *endrr, *namep;
  int j, qtype, qclass, aqtype, aqclass, ardlen, res, searched_soa = 0;
  unsigned long ttl = 0;
  union all_addr addr;
#ifdef HAVE_IPSET
  char **ipsets_cur;
#else
  (void)ipsets; /* unused */
#endif
#ifdef HAVE_NFTSET
  char **nftsets_cur;
#else
  (void)nftsets; /* unused */
#endif
  int found = 0, cname_count = CNAME_CHAIN;
  struct crec *cpp = NULL;
  int flags = RCODE(header) == NXDOMAIN ? F_NXDOMAIN : 0;
#ifdef HAVE_DNSSEC
  int cname_short = 0;
#endif
  unsigned long cttl = ULONG_MAX, attl;
  
  cache_start_insert();

  /* find_soa is needed for dns_doctor side effects, so don't call it lazily if there are any. */
  if (daemon->doctors || option_bool(OPT_DNSSEC_VALID))
    {
      searched_soa = 1;
      ttl = find_soa(header, qlen, doctored);

      if (*doctored)
	{
	  if (secure)
	    return 0;
#ifdef HAVE_DNSSEC
	  if (option_bool(OPT_DNSSEC_VALID))
	    for (j = 0; j < ntohs(header->ancount); j++)
	      if (daemon->rr_status[j] != 0)
		return 0;
#endif
	}
    }
  
  namep = p = (unsigned char *)(header+1);
  
  if (ntohs(header->qdcount) != 1 || !extract_name(header, qlen, &p, name, 1, 4))
    return 2; /* bad packet */
  
  GETSHORT(qtype, p); 
  GETSHORT(qclass, p);
  
  if (qclass != C_IN)
    return 0;
  
  /* PTRs: we chase CNAMEs here, since we have no way to 
     represent them in the cache. */
  if (qtype == T_PTR)
    { 
      int insert = 1, name_encoding = in_arpa_name_2_addr(name, &addr);
      
      if (!(flags & F_NXDOMAIN))
	{
	cname_loop:
	  if (!(p1 = skip_questions(header, qlen)))
	    return 2;
	  
	  for (j = 0; j < ntohs(header->ancount); j++) 
	    {
	      int secflag = 0;
	      if (!(res = extract_name(header, qlen, &p1, name, 0, 10)))
		return 2; /* bad packet */
	      
	      GETSHORT(aqtype, p1); 
	      GETSHORT(aqclass, p1);
	      GETLONG(attl, p1);
	      
	      if ((daemon->max_ttl != 0) && (attl > daemon->max_ttl) && !is_sign)
		{
		  (p1) -= 4;
		  PUTLONG(daemon->max_ttl, p1);
		}
	      GETSHORT(ardlen, p1);
	      endrr = p1+ardlen;
	      
	      /* TTL of record is minimum of CNAMES and PTR */
	      if (attl < cttl)
		cttl = attl;
	      
	      if (aqclass == C_IN && res != 2 && (aqtype == T_CNAME || aqtype == T_PTR))
		{
#ifdef HAVE_DNSSEC
		  if (option_bool(OPT_DNSSEC_VALID) && !no_cache_dnssec && daemon->rr_status[j] != 0)
		    {
		      /* validated RR anywhere in CNAME chain, don't cache. */
		      if (cname_short || aqtype == T_CNAME)
			insert = 0;
		      
		      secflag = F_DNSSECOK;
		      /* limit TTL based on signature. */
		      if (daemon->rr_status[j] < cttl)
			cttl = daemon->rr_status[j];
		    }
#endif
		  if (aqtype == T_CNAME)
		    log_query(secflag | F_CNAME | F_FORWARD | F_UPSTREAM, name, NULL, NULL, 0);
		  
		  if (!extract_name(header, qlen, &p1, name, 1, 0))
		    return 2;
		  
		  if (aqtype == T_CNAME)
		    {
		      if (!cname_count--)
			return 0; /* looped CNAMES, we can't cache. */
#ifdef HAVE_DNSSEC
		      cname_short = 1;
#endif
		      goto cname_loop;
		    }
		  
		  found = 1; 
		  
		  if (!name_encoding)
		    log_query(secflag | F_FORWARD | F_UPSTREAM, name, NULL, NULL, aqtype);
		  else
		    {
		      log_query(name_encoding | secflag | F_REVERSE | F_UPSTREAM, name, &addr, NULL, 0);
		      if (insert)
			cache_insert(name, &addr, C_IN, now, cttl, name_encoding | secflag | F_REVERSE);
		    }
		}

	      p1 = endrr;
	      if (!CHECK_LEN(header, p1, qlen, 0))
		return 2; /* bad packet */
	    }
	}
      
      if (!found && !option_bool(OPT_NO_NEG))
	{
	  if (!searched_soa)
	    {
	      searched_soa = 1;
	      ttl = find_soa(header, qlen, doctored);
	    }
	  
	  flags |= F_NEG | (secure ?  F_DNSSECOK : 0);
	  if (name_encoding && ttl)
	    {
	      flags |= F_REVERSE | name_encoding;
	      cache_insert(NULL, &addr, C_IN, now, ttl, flags);
	    }
	  
	  log_query(flags | F_UPSTREAM, name, &addr, NULL, 0);
	}
    }
  else
    {
      /* everything other than PTR */
      struct crec *newc;
      int addrlen = 0, insert = 1;
      
      if (qtype == T_A)
	{
	  addrlen = INADDRSZ;
	  flags |= F_IPV4;
	}
      else if (qtype == T_AAAA)
	{
	  addrlen = IN6ADDRSZ;
	  flags |= F_IPV6;
	}
      else if (qtype != T_CNAME && (qtype == T_SRV || rr_on_list(daemon->cache_rr, qtype)))
	flags |= F_RR;
      else
	insert = 0; /* NOTE: do not cache data from CNAME queries. */
      
    cname_loop1:
      if (!(p1 = skip_questions(header, qlen)))
	return 2;
      
      for (j = 0; j < ntohs(header->ancount); j++) 
	{
	  int secflag = 0;
	  
	  if (!(res = extract_name(header, qlen, &p1, name, 0, 10)))
	    return 2; /* bad packet */
	  
	  GETSHORT(aqtype, p1); 
	  GETSHORT(aqclass, p1);
	  GETLONG(attl, p1);
	  if ((daemon->max_ttl != 0) && (attl > daemon->max_ttl) && !is_sign)
	    {
	      (p1) -= 4;
	      PUTLONG(daemon->max_ttl, p1);
	    }
	  GETSHORT(ardlen, p1);
	  endrr = p1+ardlen;
	  
	  /* Not what we're looking for? */
	  if (aqclass != C_IN || res == 2)
	    {
	      p1 = endrr;
	      if (!CHECK_LEN(header, p1, qlen, 0))
		return 2; /* bad packet */
	      continue;
	    }
	  
#ifdef HAVE_DNSSEC
	  if (option_bool(OPT_DNSSEC_VALID) && !no_cache_dnssec && daemon->rr_status[j] != 0)
	    {
	      secflag = F_DNSSECOK;
	      
	      /* limit TTl based on sig. */
	      if (daemon->rr_status[j] < attl)
		attl = daemon->rr_status[j];
	    }
#endif	  
	  

	  if (aqtype == T_CNAME)
	    {
	      if (!cname_count--)
		return 0; /* looped CNAMES */
	      
	      log_query(secflag | F_CNAME | F_FORWARD | F_UPSTREAM, name, NULL, NULL, 0);
	      
	      if (insert)
		{
		  if ((newc = cache_insert(name, NULL, C_IN, now, attl, F_CNAME | F_FORWARD | secflag)))
		    {
		      newc->addr.cname.target.cache = NULL;
		      newc->addr.cname.is_name_ptr = 0; 
		      if (cpp)
			{
			  next_uid(newc);
			  cpp->addr.cname.target.cache = newc;
			  cpp->addr.cname.uid = newc->uid;
			}
		    }
		  
		  cpp = newc;
		  if (attl < cttl)
		    cttl = attl;
		}
	      
	      namep = p1;
	      if (!extract_name(header, qlen, &p1, name, 1, 0))
		return 2;
	      
	      // ****************************** Pi-hole modification ******************************
	      const char *src = cpp != NULL ? cpp->flags & F_BIGNAME ? cpp->name.bname->name : cpp->name.sname : NULL;
	      if(FTL_CNAME(name, src, daemon->log_display_id))
		{
		  // Found while processing a reply from upstream. We prevent cache insertion here
		  // This query is to be blocked as we found a blocked
		  // domain while walking the CNAME path. Log to pihole.log here
		  log_query(F_UPSTREAM, name, NULL, "blocked during CNAME inspection", 0);
		  return 99;
		}
	      // **********************************************************************************
	      if (qtype != T_CNAME)
		goto cname_loop1;

	      found = 1;
	    }
	  else if (aqtype != qtype)
	    {
#ifdef HAVE_DNSSEC
	      if (!option_bool(OPT_DNSSEC_VALID) || aqtype != T_RRSIG)
#endif
		log_query(secflag | F_FORWARD | F_UPSTREAM | F_RRNAME, name, NULL, NULL, aqtype);
	    }
	  else if (!(flags & F_NXDOMAIN))
	    {
	      found = 1;
	      
	      if (flags & F_RR)
		{
		  short desc, *rrdesc = rrfilter_desc(aqtype);
		  unsigned char *tmp = namep;
		  
		  if (!CHECK_LEN(header, p1, qlen, ardlen))
		    return 2; /* bad packet */
		  
<<<<<<< HEAD
		  addr.rr.rrtype = aqtype;

		  /* If the data has no names and is small enough, store it in
		     the crec address field rather than allocate a block. */
		  if (*rrdesc == -1 && ardlen <= RR_IMDATALEN)
		    {
		      addr.rr.len = (char)ardlen;
		      if (ardlen != 0)
			memcpy(addr.rr.u.data, p1, ardlen);
		    }
		  else
		    {
		      addr.rr.len = -1;
		      addr.rr.u.block.datalen = 0;
=======
		  /* If the data has no names and is small enough, store it in
		     the crec address field rather than allocate a block. */
		  if (*rrdesc == -1 && ardlen <= (int)RR_IMDATALEN)
		    {
		       addr.rrdata.rrtype = aqtype;
		       addr.rrdata.datalen = (char)ardlen;
		       if (ardlen != 0)
			 memcpy(addr.rrdata.data, p1, ardlen);
		    }
		  else
		    {
		      addr.rrblock.rrtype = aqtype;
		      addr.rrblock.datalen = 0;
		      flags |= F_KEYTAG; /* discriminates between rrdata and rrblock */
>>>>>>> 0f51b52f
		      
		      /* The RR data may include names, and those names may include
			 compression, which will be rendered meaningless when
			 copied into another packet. 
			 Here we go through a description of the packet type to
			 find the names, and extract them to a c-string and then
			 re-encode them to standalone DNS format without compression. */
<<<<<<< HEAD
		      if (!(addr.rr.u.block.rrdata = blockdata_alloc(NULL, 0)))
=======
		      if (!(addr.rrblock.rrdata = blockdata_alloc(NULL, 0)))
>>>>>>> 0f51b52f
			return 0;
		      do
			{
			  desc = *rrdesc++;
			  
			  if (desc == -1)
			    {
			      /* Copy the rest of the RR and end. */
<<<<<<< HEAD
			      if (!blockdata_expand(addr.rr.u.block.rrdata, addr.rr.u.block.datalen, (char *)p1, endrr - p1))
				return 0;
			      addr.rr.u.block.datalen += endrr - p1;
=======
			      if (!blockdata_expand(addr.rrblock.rrdata, addr.rrblock.datalen, (char *)p1, endrr - p1))
				return 0;
			      addr.rrblock.datalen += endrr - p1;
>>>>>>> 0f51b52f
			    }
			  else if (desc == 0)
			    {
			      /* Name, extract it then re-encode. */
			      int len;
			      
			      if (!extract_name(header, qlen, &p1, name, 1, 0))
				return 2;
			      
			      len = to_wire(name);
<<<<<<< HEAD
			      if (!blockdata_expand(addr.rr.u.block.rrdata, addr.rr.u.block.datalen, name, len))
				return 0;
			      addr.rr.u.block.datalen += len;
=======
			      if (!blockdata_expand(addr.rrblock.rrdata, addr.rrblock.datalen, name, len))
				return 0;
			      addr.rrblock.datalen += len;
>>>>>>> 0f51b52f
			    }
			  else
			    {
			      /* desc is length of a block of data to be used as-is */
			      if (desc > endrr - p1)
				desc = endrr - p1;
<<<<<<< HEAD
			      if (!blockdata_expand(addr.rr.u.block.rrdata, addr.rr.u.block.datalen, (char *)p1, desc))
				return 0;
			      addr.rr.u.block.datalen += desc;
=======
			      if (!blockdata_expand(addr.rrblock.rrdata, addr.rrblock.datalen, (char *)p1, desc))
				return 0;
			      addr.rrblock.datalen += desc;
>>>>>>> 0f51b52f
			      p1 += desc;
			    }
			} while (desc != -1);
		      
		      /* we overwrote the original name, so get it back here. */
		      if (!extract_name(header, qlen, &tmp, name, 1, 0))
			return 2;
		    }
		} 
	      else if (flags & (F_IPV4 | F_IPV6))
		{
		  /* copy address into aligned storage */
		  if (!CHECK_LEN(header, p1, qlen, addrlen))
		    return 2; /* bad packet */
		  memcpy(&addr, p1, addrlen);
		  
		  /* check for returned address in private space */
		  if (check_rebind)
		    {
		      if ((flags & F_IPV4) &&
			  private_net(addr.addr4, !option_bool(OPT_LOCAL_REBIND)))
			return 1;
		      
		      if ((flags & F_IPV6) &&
			  private_net6(&addr.addr6, !option_bool(OPT_LOCAL_REBIND)))
			return 1;
		    }
		  
#ifdef HAVE_IPSET
		  if (ipsets && (flags & (F_IPV4 | F_IPV6)))
		    for (ipsets_cur = ipsets->sets; *ipsets_cur; ipsets_cur++)
		      if (add_to_ipset(*ipsets_cur, &addr, flags, 0) == 0)
			log_query((flags & (F_IPV4 | F_IPV6)) | F_IPSET, ipsets->domain, &addr, *ipsets_cur, 1);
#endif
#ifdef HAVE_NFTSET
		  if (nftsets && (flags & (F_IPV4 | F_IPV6)))
		    for (nftsets_cur = nftsets->sets; *nftsets_cur; nftsets_cur++)
		      if (add_to_nftset(*nftsets_cur, &addr, flags, 0) == 0)
			log_query((flags & (F_IPV4 | F_IPV6)) | F_IPSET, nftsets->domain, &addr, *nftsets_cur, 0);
#endif
		}
	      
	      if (insert)
		{
		  newc = cache_insert(name, &addr, C_IN, now, attl, flags | F_FORWARD | secflag);
		  if (newc && cpp)
		    {
		      next_uid(newc);
		      cpp->addr.cname.target.cache = newc;
		      cpp->addr.cname.uid = newc->uid;
		    }
		  cpp = NULL;
		}
	      
	      if (aqtype == T_TXT)
		{
		   if (!CHECK_LEN(header, p1, qlen, ardlen))
		     return 2;
		   
		   log_txt(name, p1, ardlen, secflag | F_UPSTREAM);
		}
	      else
		{
		  int negflag = F_UPSTREAM;

		  /* We're filtering this RRtype. It will be removed from the 
		     returned packet in process_reply() but gets cached here anyway
		     and will be filtered again on the way out of the cache. Here,
		     we just need to alter the logging. */
		  if (rr_on_list(daemon->filter_rr, qtype))
		    negflag = F_NEG | F_CONFIG;
		  
		  log_query(negflag | flags | F_FORWARD | secflag, name, &addr, NULL, aqtype);
		}
	    }
	  
	  p1 = endrr;
	  if (!CHECK_LEN(header, p1, qlen, 0))
	    return 2; /* bad packet */
	}
      
      if (!found && (qtype != T_ANY || (flags & F_NXDOMAIN)))
	{
	  if (flags & F_NXDOMAIN)
	    {
	      flags &= ~(F_IPV4 | F_IPV6 | F_RR);
	      
	      /* Can store NXDOMAIN reply for any qtype. */
	      insert = 1;
	    }
	  
	  log_query(F_UPSTREAM | F_FORWARD | F_NEG | flags | (secure ? F_DNSSECOK : 0), name, NULL, NULL, 0);
	  
	  if (!searched_soa)
	    {
	      searched_soa = 1;
	      ttl = find_soa(header, qlen, doctored);
	    }
	  
	  /* If there's no SOA to get the TTL from, but there is a CNAME 
	     pointing at this, inherit its TTL */
	  if (insert && !option_bool(OPT_NO_NEG) && (ttl || cpp))
	    {
	      if (ttl == 0)
		ttl = cttl;
	      
	      if (flags & F_RR)
<<<<<<< HEAD
		addr.rr.rrtype = qtype;
=======
		addr.rrdata.rrtype = qtype;
>>>>>>> 0f51b52f

	      newc = cache_insert(name, &addr, C_IN, now, ttl, F_FORWARD | F_NEG | flags | (secure ? F_DNSSECOK : 0));	
	      if (newc && cpp)
		{
		  next_uid(newc);
		  cpp->addr.cname.target.cache = newc;
		  cpp->addr.cname.uid = newc->uid;
		}
	    }
	}
    }
  
  /* Don't put stuff from a truncated packet into the cache.
     Don't cache replies from non-recursive nameservers, since we may get a 
     reply containing a CNAME but not its target, even though the target 
     does exist. */
  if (!(header->hb3 & HB3_TC) && 
      !(header->hb4 & HB4_CD) &&
      (header->hb4 & HB4_RA) &&
      !no_cache_dnssec)
    cache_end_insert();

  return 0;
}

#if defined(HAVE_CONNTRACK) && defined(HAVE_UBUS)
/* Don't pass control chars and weird escapes to UBus. */
static int safe_name(char *name)
{
  unsigned char *r;
  
  for (r = (unsigned char *)name; *r; r++)
    if (!isprint((int)*r))
      return 0;
  
  return 1;
}

void report_addresses(struct dns_header *header, size_t len, u32 mark)
{
  unsigned char *p, *endrr;
  int i;
  unsigned long attl;
  struct allowlist *allowlists;
  char **pattern_pos;
  
  if (RCODE(header) != NOERROR)
    return;
  
  for (allowlists = daemon->allowlists; allowlists; allowlists = allowlists->next)
    if (allowlists->mark == (mark & daemon->allowlist_mask & allowlists->mask))
      for (pattern_pos = allowlists->patterns; *pattern_pos; pattern_pos++)
	if (!strcmp(*pattern_pos, "*"))
	  return;
  
  if (!(p = skip_questions(header, len)))
    return;
  for (i = ntohs(header->ancount); i != 0; i--)
    {
      int aqtype, aqclass, ardlen;
      
      if (!extract_name(header, len, &p, daemon->namebuff, 1, 10))
	return;
      
      if (!CHECK_LEN(header, p, len, 10))
	return;
      GETSHORT(aqtype, p);
      GETSHORT(aqclass, p);
      GETLONG(attl, p);
      GETSHORT(ardlen, p);
      
      if (!CHECK_LEN(header, p, len, ardlen))
	return;
      endrr = p+ardlen;
      
      if (aqclass == C_IN)
	{
	  if (aqtype == T_CNAME)
	    {
	      if (!extract_name(header, len, &p, daemon->workspacename, 1, 0))
		return;
	      if (safe_name(daemon->namebuff) && safe_name(daemon->workspacename))
		ubus_event_bcast_connmark_allowlist_resolved(mark, daemon->namebuff, daemon->workspacename, attl);
	    }
	  if (aqtype == T_A)
	    {
	      struct in_addr addr;
	      char ip[INET_ADDRSTRLEN];
	      if (ardlen != INADDRSZ)
		return;
	      memcpy(&addr, p, ardlen);
	      if (inet_ntop(AF_INET, &addr, ip, sizeof ip) && safe_name(daemon->namebuff))
		ubus_event_bcast_connmark_allowlist_resolved(mark, daemon->namebuff, ip, attl);
	    }
	  else if (aqtype == T_AAAA)
	    {
	      struct in6_addr addr;
	      char ip[INET6_ADDRSTRLEN];
	      if (ardlen != IN6ADDRSZ)
		return;
	      memcpy(&addr, p, ardlen);
	      if (inet_ntop(AF_INET6, &addr, ip, sizeof ip) && safe_name(daemon->namebuff))
		ubus_event_bcast_connmark_allowlist_resolved(mark, daemon->namebuff, ip, attl);
	    }
	}
      
      p = endrr;
    }
}
#endif

/* If the packet holds exactly one query
   return F_IPV4 or F_IPV6  and leave the name from the query in name */
unsigned int extract_request(struct dns_header *header, size_t qlen, char *name, unsigned short *typep)
{
  unsigned char *p = (unsigned char *)(header+1);
  int qtype, qclass;

  if (typep)
    *typep = 0;

  *name = 0; /* return empty name if no query found. */
  
  if (ntohs(header->qdcount) != 1 || OPCODE(header) != QUERY)
    return 0; /* must be exactly one query. */
  
  if (!(header->hb3 & HB3_QR) && (ntohs(header->ancount) != 0 || ntohs(header->nscount) != 0))
    return 0; /* non-standard query. */
  
  if (!extract_name(header, qlen, &p, name, 1, 4))
    return 0; /* bad packet */
   
  GETSHORT(qtype, p); 
  GETSHORT(qclass, p);

  if (typep)
    *typep = qtype;

  if (qclass == C_IN)
    {
      if (qtype == T_A)
	return F_IPV4;
      if (qtype == T_AAAA)
	return F_IPV6;
      if (qtype == T_ANY)
	return  F_IPV4 | F_IPV6;
    }

#ifdef HAVE_DNSSEC
  /* F_DNSSECOK as agument to search_servers() inhibits forwarding
     to servers for domains without a trust anchor. This make the
     behaviour for DS and DNSKEY queries we forward the same
     as for DS and DNSKEY queries we originate. */
  if (option_bool(OPT_DNSSEC_VALID) && (qtype == T_DS || qtype == T_DNSKEY))
    return F_DNSSECOK;
#endif
  
  return F_QUERY;
}

void setup_reply(struct dns_header *header, unsigned int flags, int ede)
{
  /* clear authoritative and truncated flags, set QR flag */
  header->hb3 = (header->hb3 & ~(HB3_AA | HB3_TC )) | HB3_QR;
  /* clear AD flag, set RA flag */
  header->hb4 = (header->hb4 & ~HB4_AD) | HB4_RA;

  header->nscount = htons(0);
  header->arcount = htons(0);
  header->ancount = htons(0); /* no answers unless changed below */
  if (flags == F_NOERR)
    SET_RCODE(header, NOERROR); /* empty domain */
  else if (flags == F_NXDOMAIN)
    SET_RCODE(header, NXDOMAIN);
  else if (flags & ( F_IPV4 | F_IPV6))
    {
      SET_RCODE(header, NOERROR);
      header->hb3 |= HB3_AA;
    }
  else /* nowhere to forward to */
    {
      union all_addr a;
      a.log.rcode = REFUSED;
      a.log.ede = ede;
      log_query(F_CONFIG | F_RCODE, "error", &a, NULL, 0);
      SET_RCODE(header, REFUSED);
    }
}

/* check if name matches local names ie from /etc/hosts or DHCP or local mx names. */
int check_for_local_domain(char *name, time_t now)
{
  struct mx_srv_record *mx;
  struct txt_record *txt;
  struct interface_name *intr;
  struct ptr_record *ptr;
  struct naptr *naptr;

  for (naptr = daemon->naptr; naptr; naptr = naptr->next)
     if (hostname_issubdomain(name, naptr->name))
      return 1;

   for (mx = daemon->mxnames; mx; mx = mx->next)
    if (hostname_issubdomain(name, mx->name))
      return 1;

  for (txt = daemon->txt; txt; txt = txt->next)
    if (hostname_issubdomain(name, txt->name))
      return 1;

  for (intr = daemon->int_names; intr; intr = intr->next)
    if (hostname_issubdomain(name, intr->name))
      return 1;

  for (ptr = daemon->ptr; ptr; ptr = ptr->next)
    if (hostname_issubdomain(name, ptr->name))
      return 1;

  if (cache_find_non_terminal(name, now))
    return 1;

  return 0;
}

static int check_bad_address(struct dns_header *header, size_t qlen, struct bogus_addr *baddr, char *name, unsigned long *ttlp)
{
  unsigned char *p;
  int i, qtype, qclass, rdlen;
  unsigned long ttl;
  struct bogus_addr *baddrp;
  
  /* skip over questions */
  if (!(p = skip_questions(header, qlen)))
    return 0; /* bad packet */

  for (i = ntohs(header->ancount); i != 0; i--)
    {
      if (name && !extract_name(header, qlen, &p, name, 1, 10))
	return 0; /* bad packet */

      if (!name && !(p = skip_name(p, header, qlen, 10)))
	return 0;
      
      GETSHORT(qtype, p); 
      GETSHORT(qclass, p);
      GETLONG(ttl, p);
      GETSHORT(rdlen, p);

      if (ttlp)
	*ttlp = ttl;
      
      if (qclass == C_IN)
	{
	  if (qtype == T_A)
	    {
	      struct in_addr addr;
	      
	      if (!CHECK_LEN(header, p, qlen, INADDRSZ))
		return 0;

	      memcpy(&addr, p, INADDRSZ);

	      for (baddrp = baddr; baddrp; baddrp = baddrp->next)
		if (!baddrp->is6 && is_same_net_prefix(addr, baddrp->addr.addr4, baddrp->prefix))
		  return 1;
	    }
	  else if (qtype == T_AAAA)
	    {
	      struct in6_addr addr;
	      
	      if (!CHECK_LEN(header, p, qlen, IN6ADDRSZ))
		return 0;

	      memcpy(&addr, p, IN6ADDRSZ);

	      for (baddrp = baddr; baddrp; baddrp = baddrp->next)
		if (baddrp->is6 && is_same_net6(&addr, &baddrp->addr.addr6, baddrp->prefix))
		  return 1;
	    }
	}
      
      if (!ADD_RDLEN(header, p, qlen, rdlen))
	return 0;
    }
  
  return 0;
}

/* Is the packet a reply with the answer address equal to addr?
   If so mung is into an NXDOMAIN reply and also put that information
   in the cache. */
int check_for_bogus_wildcard(struct dns_header *header, size_t qlen, char *name, time_t now)
{
  unsigned long ttl;

  if (check_bad_address(header, qlen, daemon->bogus_addr, name, &ttl))
    {
      /* Found a bogus address. Insert that info here, since there no SOA record
	 to get the ttl from in the normal processing */
      cache_start_insert();
      cache_insert(name, NULL, C_IN, now, ttl, F_IPV4 | F_FORWARD | F_NEG | F_NXDOMAIN);
      cache_end_insert();

      return 1;
    }

  return 0;
}

int check_for_ignored_address(struct dns_header *header, size_t qlen)
{
  return check_bad_address(header, qlen, daemon->ignore_addr, NULL, NULL);
}

int add_resource_record(struct dns_header *header, char *limit, int *truncp, int nameoffset, unsigned char **pp, 
			unsigned long ttl, int *offset, unsigned short type, unsigned short class, char *format, ...)
{
  va_list ap;
  unsigned char *sav, *p = *pp;
  int j;
  unsigned short usval;
  long lval;
  char *sval;
  
#define CHECK_LIMIT(size) \
  if (limit && p + (size) > (unsigned char*)limit) goto truncated;

  va_start(ap, format);   /* make ap point to 1st unamed argument */
  
  if (truncp && *truncp)
    goto truncated;
  
  if (nameoffset > 0)
    {
      CHECK_LIMIT(2);
      PUTSHORT(nameoffset | 0xc000, p);
    }
  else
    {
      char *name = va_arg(ap, char *);
      if (name && !(p = do_rfc1035_name(p, name, limit)))
	goto truncated;
      
      if (nameoffset < 0)
	{
	  CHECK_LIMIT(2);
	  PUTSHORT(-nameoffset | 0xc000, p);
	}
      else
	{
	  CHECK_LIMIT(1);
	  *p++ = 0;
	}
    }

  /* type (2) + class (2) + ttl (4) + rdlen (2) */
  CHECK_LIMIT(10);
  
  PUTSHORT(type, p);
  PUTSHORT(class, p);
  PUTLONG(ttl, p);      /* TTL */

  sav = p;              /* Save pointer to RDLength field */
  PUTSHORT(0, p);       /* Placeholder RDLength */

  for (; *format; format++)
    switch (*format)
      {
      case '6':
        CHECK_LIMIT(IN6ADDRSZ);
	sval = va_arg(ap, char *); 
	memcpy(p, sval, IN6ADDRSZ);
	p += IN6ADDRSZ;
	break;
	
      case '4':
        CHECK_LIMIT(INADDRSZ);
	sval = va_arg(ap, char *); 
	memcpy(p, sval, INADDRSZ);
	p += INADDRSZ;
	break;
	
      case 'b':
        CHECK_LIMIT(1);
	usval = va_arg(ap, int);
	*p++ = usval;
	break;
	
      case 's':
        CHECK_LIMIT(2);
	usval = va_arg(ap, int);
	PUTSHORT(usval, p);
	break;
	
      case 'l':
        CHECK_LIMIT(4);
	lval = va_arg(ap, long);
	PUTLONG(lval, p);
	break;
	
      case 'd':
        /* get domain-name answer arg and store it in RDATA field */
        if (offset)
          *offset = p - (unsigned char *)header;
        if (!(p = do_rfc1035_name(p, va_arg(ap, char *), limit)))
	  goto truncated;
	CHECK_LIMIT(1);
        *p++ = 0;
	break;
	
      case 't':
	usval = va_arg(ap, int);
        CHECK_LIMIT(usval);
	sval = va_arg(ap, char *);
	if (usval != 0)
	  memcpy(p, sval, usval);
	p += usval;
	break;

      case 'z':
	sval = va_arg(ap, char *);
	usval = sval ? strlen(sval) : 0;
	if (usval > 255)
	  usval = 255;
        CHECK_LIMIT(usval + 1);
	*p++ = (unsigned char)usval;
	memcpy(p, sval, usval);
	p += usval;
	break;
      }

  va_end(ap);	/* clean up variable argument pointer */
  
  /* Now, store real RDLength. sav already checked against limit. */
  j = p - sav - 2;
  PUTSHORT(j, sav);
  
  *pp = p;
  return 1;
  
 truncated:
  va_end(ap);
  if (truncp)
    *truncp = 1;
  return 0;

#undef CHECK_LIMIT
}

static int crec_isstale(struct crec *crecp, time_t now)
{
  return (!(crecp->flags & F_IMMORTAL)) && difftime(crecp->ttd, now) < 0; 
}

static unsigned long crec_ttl(struct crec *crecp, time_t now)
{
  signed long ttl = difftime(crecp->ttd, now);

  /* Return 0 ttl for DHCP entries, which might change
     before the lease expires, unless configured otherwise. */

  if (crecp->flags & F_DHCP)
    {
      int conf_ttl = daemon->use_dhcp_ttl ? daemon->dhcp_ttl : daemon->local_ttl;
      
      /* Apply ceiling of actual lease length to configured TTL. */
      if (!(crecp->flags & F_IMMORTAL) && ttl < conf_ttl)
	return ttl;
      
      return conf_ttl;
    }	  
  
  /* Immortal entries other than DHCP are local, and hold TTL in TTD field. */
  if (crecp->flags & F_IMMORTAL)
    return crecp->ttd;

  /* Stale cache entries. */
  if (ttl < 0)
    return 0;
  
  /* Return the Max TTL value if it is lower than the actual TTL */
  if (daemon->max_ttl == 0 || ((unsigned)ttl < daemon->max_ttl))
    return ttl;
  else
    return daemon->max_ttl;
}

static int cache_validated(const struct crec *crecp)
{
  return (option_bool(OPT_DNSSEC_VALID) && !(crecp->flags & F_DNSSECOK));
}

/* return zero if we can't answer from cache, or packet size if we can */
size_t answer_request(struct dns_header *header, char *limit, size_t qlen,  
		      struct in_addr local_addr, struct in_addr local_netmask, 
		      time_t now, int ad_reqd, int do_bit, int have_pseudoheader,
		      int *stale, int *filtered) 
{
  char *name = daemon->namebuff;
  unsigned char *p, *ansp;
  unsigned int qtype, qclass;
  union all_addr addr;
  int nameoffset;
  unsigned short flag;
  int q, ans, anscount = 0, addncount = 0;
  int dryrun = 0;
  struct crec *crecp;
  int nxdomain = 0, notimp = 0, auth = 1, trunc = 0, sec_data = 1;
  struct mx_srv_record *rec;
  size_t len;
  int rd_bit = (header->hb3 & HB3_RD);

  if (stale)
    *stale = 0;

  if (filtered)
    *filtered = 0;
  
  /* never answer queries with RD unset, to avoid cache snooping. */
  if (ntohs(header->ancount) != 0 ||
      ntohs(header->nscount) != 0 ||
      ntohs(header->qdcount) == 0 ||
      OPCODE(header) != QUERY )
    return 0;

  /* Don't return AD set if checking disabled. */
  if (header->hb4 & HB4_CD)
    sec_data = 0;
  
  /* If there is an  additional data section then it will be overwritten by
     partial replies, so we have to do a dry run to see if we can answer
     the query. */
  if (ntohs(header->arcount) != 0)
    dryrun = 1;

  for (rec = daemon->mxnames; rec; rec = rec->next)
    rec->offset = 0;
  
 rerun:
  /* determine end of question section (we put answers there) */
  if (!(ansp = skip_questions(header, qlen)))
    return 0; /* bad packet */
   
  /* now process each question, answers go in RRs after the question */
  p = (unsigned char *)(header+1);

  for (q = ntohs(header->qdcount); q != 0; q--)
    {
      int count = 255; /* catch loops */
      
      /* save pointer to name for copying into answers */
      nameoffset = p - (unsigned char *)header;

      /* now extract name as .-concatenated string into name */
      if (!extract_name(header, qlen, &p, name, 1, 4))
	return 0; /* bad packet */
            
      GETSHORT(qtype, p); 
      GETSHORT(qclass, p);

      ans = 0; /* have we answered this question */

      if (qclass == C_IN)
	while (--count != 0 && (crecp = cache_find_by_name(NULL, name, now, F_CNAME | F_NXDOMAIN)))
	  {
	    char *cname_target;
	    int stale_flag = 0;
	    
	    if (crec_isstale(crecp, now))
	      {
		if (stale)
		  *stale = 1;
		
		stale_flag = F_STALE;
	      }
	    
	    if (crecp->flags & F_NXDOMAIN)
	      {
		if (qtype == T_CNAME)
		  {
		   if (!dryrun)
		     log_query(stale_flag | crecp->flags, name, NULL, record_source(crecp->uid), 0);
		    auth = 0;
		    nxdomain = 1;
		    ans = 1;
		  }
		break;
	      }  

	    cname_target = cache_get_cname_target(crecp);
	    
	    /* If the client asked for DNSSEC  don't use cached data. */
	    if ((crecp->flags & (F_HOSTS | F_DHCP | F_CONFIG)) ||
		(rd_bit && (!do_bit || cache_validated(crecp))))
	      {
		if (crecp->flags & F_CONFIG || qtype == T_CNAME)
		  ans = 1;
		
		if (!(crecp->flags & F_DNSSECOK))
		  sec_data = 0;
		
		if (!dryrun)
		  {
		    log_query(stale_flag | crecp->flags, name, NULL, record_source(crecp->uid), 0);
		    if (add_resource_record(header, limit, &trunc, nameoffset, &ansp, 
					    crec_ttl(crecp, now), &nameoffset,
					    T_CNAME, C_IN, "d", cname_target))
		      anscount++;
		  }
		
	      }
	    else
	      return 0; /* give up if any cached CNAME in chain can't be used for DNSSEC reasons. */
	    
	    if (qtype == T_CNAME)
	      break;
	    
	    strcpy(name, cname_target);
	  }
      
      if (qtype == T_TXT || qtype == T_ANY)
	{
	  struct txt_record *t;
	  for(t = daemon->txt; t ; t = t->next)
	    {
	      if (t->class == qclass && hostname_isequal(name, t->name))
		{
		  ans = 1, sec_data = 0;
		  if (!dryrun)
		    {
		      unsigned long ttl = daemon->local_ttl;
		      int ok = 1;
#ifndef NO_ID
		      /* Dynamically generate stat record */
		      if (t->stat != 0)
			{
			  ttl = 0;
			  if (!cache_make_stat(t))
			    ok = 0;
			}
#endif
		      if (ok)
			{
			  log_query(F_CONFIG | F_RRNAME, name, NULL, "<TXT>", 0);
			  if (add_resource_record(header, limit, &trunc, nameoffset, &ansp, 
						  ttl, NULL,
						  T_TXT, t->class, "t", t->len, t->txt))
			    anscount++;
			}
		    }
		}
	    }
	}

      if (qclass == C_CHAOS)
	{
	  /* don't forward *.bind and *.server chaos queries - always reply with NOTIMP */
	  if (hostname_issubdomain("bind", name) || hostname_issubdomain("server", name))
	    {
	      if (!ans)
		{
		  notimp = 1, auth = 0;
		  if (!dryrun)
		    {
		       addr.log.rcode = NOTIMP;
		       log_query(F_CONFIG | F_RCODE, name, &addr, NULL, 0);
		    }
		  ans = 1, sec_data = 0;
		}
	    }
	}

      if (qclass == C_IN)
	{
	  struct txt_record *t;

	  for (t = daemon->rr; t; t = t->next)
	    if ((t->class == qtype || qtype == T_ANY) && hostname_isequal(name, t->name))
	      {
		ans = 1;
		sec_data = 0;
		if (!dryrun)
		  {
		    log_query(F_CONFIG | F_RRNAME, name, NULL, NULL, t->class);
		    if (add_resource_record(header, limit, &trunc, nameoffset, &ansp, 
					    daemon->local_ttl, NULL,
					    t->class, C_IN, "t", t->len, t->txt))
		      anscount++;
		  }
	      }
		
	  if (qtype == T_PTR || qtype == T_ANY)
	    {
	      /* see if it's w.z.y.z.in-addr.arpa format */
	      int is_arpa = in_arpa_name_2_addr(name, &addr);
	      struct ptr_record *ptr;
	      struct interface_name* intr = NULL;

	      for (ptr = daemon->ptr; ptr; ptr = ptr->next)
		if (hostname_isequal(name, ptr->name))
		  break;

	      if (is_arpa == F_IPV4)
		for (intr = daemon->int_names; intr; intr = intr->next)
		  {
		    struct addrlist *addrlist;
		    
		    for (addrlist = intr->addr; addrlist; addrlist = addrlist->next)
		      if (!(addrlist->flags & ADDRLIST_IPV6) && addr.addr4.s_addr == addrlist->addr.addr4.s_addr)
			break;
		    
		    if (addrlist)
		      break;
		    else if (!(intr->flags & INP4))
		      while (intr->next && strcmp(intr->intr, intr->next->intr) == 0)
			intr = intr->next;
		  }
	      else if (is_arpa == F_IPV6)
		for (intr = daemon->int_names; intr; intr = intr->next)
		  {
		    struct addrlist *addrlist;
		    
		    for (addrlist = intr->addr; addrlist; addrlist = addrlist->next)
		      if ((addrlist->flags & ADDRLIST_IPV6) && IN6_ARE_ADDR_EQUAL(&addr.addr6, &addrlist->addr.addr6))
			break;
		    
		    if (addrlist)
		      break;
		    else if (!(intr->flags & INP6))
		      while (intr->next && strcmp(intr->intr, intr->next->intr) == 0)
			intr = intr->next;
		  }
	      
	      if (intr)
		{
		  sec_data = 0;
		  ans = 1;
		  if (!dryrun)
		    {
		      log_query(is_arpa | F_REVERSE | F_CONFIG, intr->name, &addr, NULL, 0);
		      if (add_resource_record(header, limit, &trunc, nameoffset, &ansp, 
					      daemon->local_ttl, NULL,
					      T_PTR, C_IN, "d", intr->name))
			anscount++;
		    }
		}
	      else if (ptr)
		{
		  ans = 1;
		  sec_data = 0;
		  if (!dryrun)
		    {
		      log_query(F_CONFIG | F_RRNAME, name, NULL, "<PTR>", 0);
		      for (ptr = daemon->ptr; ptr; ptr = ptr->next)
			if (hostname_isequal(name, ptr->name) &&
			    add_resource_record(header, limit, &trunc, nameoffset, &ansp, 
						daemon->local_ttl, NULL,
						T_PTR, C_IN, "d", ptr->ptr))
			  anscount++;
			 
		    }
		}
	      else if (is_arpa && (crecp = cache_find_by_addr(NULL, &addr, now, is_arpa)))
		{
		  /* Don't use cache when DNSSEC data required, unless we know that
		     the zone is unsigned, which implies that we're doing
		     validation. */
		  if ((crecp->flags & (F_HOSTS | F_DHCP | F_CONFIG)) ||
		      (rd_bit && (!do_bit || cache_validated(crecp)) ))
		    {
		      do 
			{ 
			  int stale_flag = 0;
			  
			  if (crec_isstale(crecp, now))
			    {
			      if (stale)
				*stale = 1;
			      
			      stale_flag = F_STALE;
			    }
			  
			  /* don't answer wildcard queries with data not from /etc/hosts or dhcp leases */
			  if (qtype == T_ANY && !(crecp->flags & (F_HOSTS | F_DHCP)))
			    continue;
			  			  
			  if (!(crecp->flags & F_DNSSECOK))
			    sec_data = 0;
			  
			  ans = 1;
			  
			  if (crecp->flags & F_NEG)
			    {
			      auth = 0;
			      if (crecp->flags & F_NXDOMAIN)
				nxdomain = 1;
			      if (!dryrun)
				log_query(stale_flag | (crecp->flags & ~F_FORWARD), name, &addr, NULL, 0);
			    }
			  else
			    {
			      if (!(crecp->flags & (F_HOSTS | F_DHCP)))
				auth = 0;
			      if (!dryrun)
				{
				  log_query(stale_flag | (crecp->flags & ~F_FORWARD), cache_get_name(crecp), &addr, 
					    record_source(crecp->uid), 0);
 				  
				  if (add_resource_record(header, limit, &trunc, nameoffset, &ansp, 
							  crec_ttl(crecp, now), NULL,
							  T_PTR, C_IN, "d", cache_get_name(crecp)))
				    anscount++;
				}
			    }
			} while ((crecp = cache_find_by_addr(crecp, &addr, now, is_arpa)));
		    }
		}
	      else if (is_rev_synth(is_arpa, &addr, name))
		{
		  ans = 1;
		  sec_data = 0;
		  if (!dryrun)
		    {
		      log_query(F_CONFIG | F_REVERSE | is_arpa, name, &addr, NULL, 0);
		      
		      if (add_resource_record(header, limit, &trunc, nameoffset, &ansp, 
					      daemon->local_ttl, NULL,
					      T_PTR, C_IN, "d", name))
			      anscount++;
		    }
		}
	      else if (option_bool(OPT_BOGUSPRIV) &&
		       ((is_arpa == F_IPV6 && private_net6(&addr.addr6, 1)) || (is_arpa == F_IPV4 && private_net(addr.addr4, 1))) &&
		       !lookup_domain(name, F_DOMAINSRV, NULL, NULL))
		{
		  /* if no configured server, not in cache, enabled and private IPV4 address, return NXDOMAIN */
		  ans = 1;
		  sec_data = 0;
		  nxdomain = 1;
		  if (!dryrun)
		    log_query(F_CONFIG | F_REVERSE | is_arpa | F_NEG | F_NXDOMAIN,
			      name, &addr, NULL, 0);
		}
	    }

	  for (flag = F_IPV4; flag; flag = (flag == F_IPV4) ? F_IPV6 : 0)
	    {
	      unsigned short type = (flag == F_IPV6) ? T_AAAA : T_A;
	      struct interface_name *intr;

	      if (qtype != type && qtype != T_ANY)
		continue;
	      
	      /* interface name stuff */
	      for (intr = daemon->int_names; intr; intr = intr->next)
		if (hostname_isequal(name, intr->name))
		  break;
	      
	      if (intr)
		{
		  struct addrlist *addrlist;
		  int gotit = 0, localise = 0;

		  enumerate_interfaces(0);
		    
		  /* See if a putative address is on the network from which we received
		     the query, is so we'll filter other answers. */
		  if (local_addr.s_addr != 0 && option_bool(OPT_LOCALISE) && type == T_A)
		    for (intr = daemon->int_names; intr; intr = intr->next)
		      if (hostname_isequal(name, intr->name))
			for (addrlist = intr->addr; addrlist; addrlist = addrlist->next)
			  if (!(addrlist->flags & ADDRLIST_IPV6) && 
			      is_same_net(addrlist->addr.addr4, local_addr, local_netmask))
			    {
			      localise = 1;
			      break;
			    }
		  
		  for (intr = daemon->int_names; intr; intr = intr->next)
		    if (hostname_isequal(name, intr->name))
		      {
			for (addrlist = intr->addr; addrlist; addrlist = addrlist->next)
			  if (((addrlist->flags & ADDRLIST_IPV6) ? T_AAAA : T_A) == type)
			    {
			      if (localise && 
				  !is_same_net(addrlist->addr.addr4, local_addr, local_netmask))
				continue;

			      if (addrlist->flags & ADDRLIST_REVONLY)
				continue;

			      ans = 1;	
			      sec_data = 0;
			      if (!dryrun)
				{
				  gotit = 1;
				  log_query(F_FORWARD | F_CONFIG | flag, name, &addrlist->addr, NULL, 0);
				  if (add_resource_record(header, limit, &trunc, nameoffset, &ansp, 
							  daemon->local_ttl, NULL, type, C_IN, 
							  type == T_A ? "4" : "6", &addrlist->addr))
				    anscount++;
				}
			    }
		      }
		  
		  if (!dryrun && !gotit)
		    log_query(F_FORWARD | F_CONFIG | flag | F_NEG, name, NULL, NULL, 0);
		     
		  continue;
		}

	      if ((crecp = cache_find_by_name(NULL, name, now, flag | F_NXDOMAIN | (dryrun ? F_NO_RR : 0))))
		{
		  int localise = 0;
		 		  
		  /* See if a putative address is on the network from which we received
		     the query, is so we'll filter other answers. */
		  if (local_addr.s_addr != 0 && option_bool(OPT_LOCALISE) && flag == F_IPV4)
		    {
		      struct crec *save = crecp;
		      do {
			if ((crecp->flags & F_HOSTS) &&
			    is_same_net(crecp->addr.addr4, local_addr, local_netmask))
			  {
			    localise = 1;
			    break;
			  } 
			} while ((crecp = cache_find_by_name(crecp, name, now, flag)));
		      crecp = save;
		    }

		  /* If the client asked for DNSSEC  don't use cached data. */
		  if ((crecp->flags & (F_HOSTS | F_DHCP | F_CONFIG)) ||
		      (rd_bit && (!do_bit || cache_validated(crecp)) ))
		    do
		      { 
			int stale_flag = 0;
			
			if (crec_isstale(crecp, now))
			  {
			    if (stale)
			      *stale = 1;
			    
			    stale_flag = F_STALE;
			  }
			
			/* don't answer wildcard queries with data not from /etc/hosts
			   or DHCP leases */
			if (qtype == T_ANY && !(crecp->flags & (F_HOSTS | F_DHCP | F_CONFIG)))
			  break;
			
			if (!(crecp->flags & F_DNSSECOK))
			  sec_data = 0;

			if (!(crecp->flags & (F_HOSTS | F_DHCP)))
			  auth = 0;

			if (rr_on_list(daemon->filter_rr, qtype) &&
			    !(crecp->flags & (F_HOSTS | F_DHCP | F_CONFIG | F_NEG)))
			  {
			    /* We have a cached answer but we're filtering it. */
			    ans = 1;
			    sec_data = 0;
			    
			    if (!dryrun)
			      log_query(F_NEG | F_CONFIG | flag, name, NULL, NULL, 0);
			    
			    if (filtered)
			      *filtered = 1;
			  }
			else if (crecp->flags & F_NEG)
			  {
			    ans = 1;
			    auth = 0;
			    if (crecp->flags & F_NXDOMAIN)
			      nxdomain = 1;
			    if (!dryrun)
			      // Pi-hole modification: Added record_source(crecp->uid) such that the subroutines know
			      //                       where the reply came from (e.g. gravity.list)
			      log_query(stale_flag | crecp->flags, name, NULL, record_source(crecp->uid), 0);
			  }
			else 
			  {
			    /* If we are returning local answers depending on network,
			       filter here. */
			    if (localise && 
				(crecp->flags & F_HOSTS) &&
				!is_same_net(crecp->addr.addr4, local_addr, local_netmask))
			      continue;
			    
			    ans = 1;
			    if (!dryrun)
			      {
				log_query(stale_flag | (crecp->flags & ~F_REVERSE), name, &crecp->addr,
					  record_source(crecp->uid), 0);
				// ****************************** Pi-hole modification ******************************
				const char *src = crecp != NULL ? crecp->flags & F_BIGNAME ? crecp->name.bname->name : crecp->name.sname : NULL;
				if(FTL_CNAME(name, src, daemon->log_display_id))
				  {
				    // Served from cache. This can happen if a domain hidden in the CNAME path
				    // is only blocked for some but not all clients. In this case, the entire
				    // CNAME path may already be in the cache.
				    // This query is to be blocked as we found a blocked domain while walking the CNAME path.
				    // Log to pihole.log: "cached domainabc.com is blocked during CNAME inspection"
				    log_query(F_UPSTREAM, name, NULL, "blocked during CNAME inspection", 0);
				    break;
				  }
				// **********************************************************************************
				
				if (add_resource_record(header, limit, &trunc, nameoffset, &ansp, 
							crec_ttl(crecp, now), NULL, type, C_IN, 
							type == T_A ? "4" : "6", &crecp->addr))
				  anscount++;
			      }
			  }
		      } while ((crecp = cache_find_by_name(crecp, name, now, flag)));
		}
	      else if (is_name_synthetic(flag, name, &addr))
		{
		  ans = 1, sec_data = 0;
		  if (!dryrun)
		    {
		      log_query(F_FORWARD | F_CONFIG | flag, name, &addr, NULL, 0);
		      if (add_resource_record(header, limit, &trunc, nameoffset, &ansp, 
					      daemon->local_ttl, NULL, type, C_IN, type == T_A ? "4" : "6", &addr))
			anscount++;
		    }
		}
	    }

	  if (qtype == T_MX || qtype == T_ANY)
	    {
	      int found = 0;
	      for (rec = daemon->mxnames; rec; rec = rec->next)
		if (!rec->issrv && hostname_isequal(name, rec->name))
		  {
		    ans = found = 1;
		    sec_data = 0;
		    
		    if (!dryrun)
		      {
			int offset;
			log_query(F_CONFIG | F_RRNAME, name, NULL, "<MX>", 0);
			if (add_resource_record(header, limit, &trunc, nameoffset, &ansp, daemon->local_ttl,
						&offset, T_MX, C_IN, "sd", rec->weight, rec->target))
			  {
			    anscount++;
			    if (rec->target)
			      rec->offset = offset;
			  }
		      }
		  }
	      
	      if (!found && (option_bool(OPT_SELFMX) || option_bool(OPT_LOCALMX)) &&
		  cache_find_by_name(NULL, name, now, F_HOSTS | F_DHCP | F_NO_RR))
		{ 
		  ans = 1;
		  sec_data = 0;
		  if (!dryrun)
		    {
		      log_query(F_CONFIG | F_RRNAME, name, NULL, "<MX>", 0);
		      if (add_resource_record(header, limit, &trunc, nameoffset, &ansp, daemon->local_ttl, NULL, 
					      T_MX, C_IN, "sd", 1, 
					      option_bool(OPT_SELFMX) ? name : daemon->mxtarget))
			anscount++;
		    }
		}
	    }
	  	  
	  if (qtype == T_SRV || qtype == T_ANY)
	    {
	      struct mx_srv_record *move = NULL, **up = &daemon->mxnames;

	      for (rec = daemon->mxnames; rec; rec = rec->next)
		if (rec->issrv && hostname_isequal(name, rec->name))
		  {
		    ans = 1;
		    sec_data = 0;
		    if (!dryrun)
		      {
			int offset;
			log_query(F_CONFIG | F_RRNAME, name, NULL, "<SRV>", 0);
			if (add_resource_record(header, limit, &trunc, nameoffset, &ansp, daemon->local_ttl, 
						&offset, T_SRV, C_IN, "sssd", 
						rec->priority, rec->weight, rec->srvport, rec->target))
			  {
			    anscount++;
			    if (rec->target)
			      rec->offset = offset;
			  }
		      }
		    
		    /* unlink first SRV record found */
		    if (!move)
		      {
			move = rec;
			*up = rec->next;
		      }
		    else
		      up = &rec->next;      
		  }
		else
		  up = &rec->next;

	      /* put first SRV record back at the end. */
	      if (move)
		{
		  *up = move;
		  move->next = NULL;
		}
	    }

	  if (qtype == T_NAPTR || qtype == T_ANY)
	    {
	      struct naptr *na;
	      for (na = daemon->naptr; na; na = na->next)
		if (hostname_isequal(name, na->name))
		  {
		    ans = 1;
		    sec_data = 0;
		    if (!dryrun)
		      {
			log_query(F_CONFIG | F_RRNAME, name, NULL, "<NAPTR>", 0);
			if (add_resource_record(header, limit, &trunc, nameoffset, &ansp, daemon->local_ttl, 
						NULL, T_NAPTR, C_IN, "sszzzd", 
						na->order, na->pref, na->flags, na->services, na->regexp, na->replace))
			  anscount++;
		      }
		  }
	    }
	  
	  if (qtype == T_MAILB)
	    ans = 1, nxdomain = 1, sec_data = 0;

	  if (qtype == T_SOA && option_bool(OPT_FILTER))
	    {
	      ans = 1;
	      sec_data = 0;
	      if (!dryrun)
		log_query(F_CONFIG | F_NEG, name, &addr, NULL, 0);
	    }

	  if (!ans)
	    {
	       if ((crecp = cache_find_by_name(NULL, name, now, F_RR | F_NXDOMAIN | (dryrun ? F_NO_RR : 0))) &&
		   rd_bit && (!do_bit || cache_validated(crecp)))
		 do
		   {
		     int flags = crecp->flags;
<<<<<<< HEAD

		     if ((flags & F_NXDOMAIN) || crecp->addr.rr.rrtype == qtype)
=======
		     unsigned short rrtype;
		     
		      if (flags & F_KEYTAG)
			rrtype = crecp->addr.rrblock.rrtype;
		      else
			rrtype = crecp->addr.rrdata.rrtype;

		      if ((flags & F_NXDOMAIN) || rrtype == qtype)
>>>>>>> 0f51b52f
		       {
			 if (crec_isstale(crecp, now))
			   {
			     if (stale)
			       *stale = 1;
			     
			     flags |= F_STALE;
			   }
			 
			 if (!(flags & F_DNSSECOK))
			   sec_data = 0;

			 if (flags & F_NXDOMAIN)
			   nxdomain = 1;
			 else if (rr_on_list(daemon->filter_rr, qtype))
			   flags |=  F_NEG | F_CONFIG;
			 
			 auth = 0;
			 ans = 1;
			 
			 if (!dryrun)
			   {
<<<<<<< HEAD
			     char *rrdata = crecp->addr.rr.u.data;
			     unsigned short rrlen = crecp->addr.rr.len;
			     
			     if (!(flags & F_NEG))
			       {
				 if (crecp->addr.rr.len == -1)
				   {
				     rrlen = crecp->addr.rr.u.block.datalen;
				     rrdata = blockdata_retrieve(crecp->addr.rr.u.block.rrdata, crecp->addr.rr.u.block.datalen, NULL);
				   }
				 
				 if (add_resource_record(header, limit, &trunc, nameoffset, &ansp, 
							 crec_ttl(crecp, now), NULL, qtype, C_IN, "t",
							 rrlen, rrdata))
				   anscount++;
			       }
			     
=======
			     char *rrdata = NULL;
			     unsigned short rrlen = 0;

			     if (!(flags & F_NEG))
			       {
				 if (flags & F_KEYTAG)
				   {
				     rrlen = crecp->addr.rrblock.datalen;
				     rrdata = blockdata_retrieve(crecp->addr.rrblock.rrdata, crecp->addr.rrblock.datalen, NULL);
				   }
				 else
				   {
				     rrlen = crecp->addr.rrdata.datalen;
				     rrdata = crecp->addr.rrdata.data;
				   }
			       }
			     
			     if (!(flags & F_NEG) && add_resource_record(header, limit, &trunc, nameoffset, &ansp, 
									 crec_ttl(crecp, now), NULL, qtype, C_IN, "t",
									 rrlen, rrdata))
			       anscount++;
			     			     
>>>>>>> 0f51b52f
			     /* log after cache insertion as log_txt mangles rrdata */
			     if (qtype == T_TXT && !(crecp->flags & F_NEG))
			       log_txt(name, (unsigned char *)rrdata, rrlen, crecp->flags & F_DNSSECOK);
			     else
			       log_query(flags, name, &crecp->addr, NULL, 0);
			   }
		       }
		   } while ((crecp = cache_find_by_name(crecp, name, now, F_RR)));
	    }
	  
	  if (!ans && option_bool(OPT_FILTER) && (qtype == T_SRV || (qtype == T_ANY && strchr(name, '_'))))
	    {
	      ans = 1;
	      sec_data = 0;
	      if (!dryrun)
		log_query(F_CONFIG | F_NEG, name, NULL, NULL, 0);
	    }
	  
	  
	  if (!ans && rr_on_list(daemon->filter_rr, qtype))
	    {
	      /* We don't have a cached answer and when we get an answer from upstream we're going to
		 filter it anyway. If we have a cached answer for the domain for another RRtype then
		 that may be enough to tell us if the answer should be NODATA and save the round trip.
		 Cached NXDOMAIN has already been handled, so here we look for any record for the domain,
		 since its existence allows us to return a NODATA answer. Note that we never set the AD flag,
		 since we didn't authenticate the record. */
	      
	      if (cache_find_by_name(NULL, name, now, F_IPV4 | F_IPV6 | F_RR | F_CNAME))
		{
		  ans = 1;
		  sec_data = auth = 0;
		  
		  if (!dryrun)
		    log_query(F_NEG | F_CONFIG | flag, name, NULL, NULL, 0);
		  
		  if (filtered)
		    *filtered = 1;
		}
	    }
	}
      
      if (!ans)
	return 0; /* failed to answer a question */
    }
  
  if (dryrun)
    {
      dryrun = 0;
      goto rerun;
    }
  
  /* create an additional data section, for stuff in SRV and MX record replies. */
  for (rec = daemon->mxnames; rec; rec = rec->next)
    if (rec->offset != 0)
      {
	/* squash dupes */
	struct mx_srv_record *tmp;
	for (tmp = rec->next; tmp; tmp = tmp->next)
	  if (tmp->offset != 0 && hostname_isequal(rec->target, tmp->target))
	    tmp->offset = 0;
	
	crecp = NULL;
	while ((crecp = cache_find_by_name(crecp, rec->target, now, F_IPV4 | F_IPV6)))
	  {
	    int type =  crecp->flags & F_IPV4 ? T_A : T_AAAA;

	    if (crecp->flags & F_NEG)
	      continue;

	    if (add_resource_record(header, limit, NULL, rec->offset, &ansp, 
				    crec_ttl(crecp, now), NULL, type, C_IN, 
				    crecp->flags & F_IPV4 ? "4" : "6", &crecp->addr))
	      addncount++;
	  }
      }
  
  /* done all questions, set up header and return length of result */
  /* clear authoritative and truncated flags, set QR flag */
  header->hb3 = (header->hb3 & ~(HB3_AA | HB3_TC)) | HB3_QR;
  /* set RA flag */
  header->hb4 |= HB4_RA;
   
  /* authoritative - only hosts and DHCP derived names. */
  if (auth)
    header->hb3 |= HB3_AA;
  
  /* truncation */
  if (trunc)
    header->hb3 |= HB3_TC;
  
  if (nxdomain)
    SET_RCODE(header, NXDOMAIN);
  else if (notimp)
    SET_RCODE(header, NOTIMP);
  else
    SET_RCODE(header, NOERROR); /* no error */
  header->ancount = htons(anscount);
  header->nscount = htons(0);
  header->arcount = htons(addncount);

  len = ansp - (unsigned char *)header;
  
  /* Advertise our packet size limit in our reply */
  if (have_pseudoheader)
    len = add_pseudoheader(header, len, (unsigned char *)limit, daemon->edns_pktsz, 0, NULL, 0, do_bit, 0);
  
  if (ad_reqd && sec_data)
    header->hb4 |= HB4_AD;
  else
    header->hb4 &= ~HB4_AD;
  
  return len;
}<|MERGE_RESOLUTION|>--- conflicted
+++ resolved
@@ -819,22 +819,6 @@
 		  if (!CHECK_LEN(header, p1, qlen, ardlen))
 		    return 2; /* bad packet */
 		  
-<<<<<<< HEAD
-		  addr.rr.rrtype = aqtype;
-
-		  /* If the data has no names and is small enough, store it in
-		     the crec address field rather than allocate a block. */
-		  if (*rrdesc == -1 && ardlen <= RR_IMDATALEN)
-		    {
-		      addr.rr.len = (char)ardlen;
-		      if (ardlen != 0)
-			memcpy(addr.rr.u.data, p1, ardlen);
-		    }
-		  else
-		    {
-		      addr.rr.len = -1;
-		      addr.rr.u.block.datalen = 0;
-=======
 		  /* If the data has no names and is small enough, store it in
 		     the crec address field rather than allocate a block. */
 		  if (*rrdesc == -1 && ardlen <= (int)RR_IMDATALEN)
@@ -849,7 +833,6 @@
 		      addr.rrblock.rrtype = aqtype;
 		      addr.rrblock.datalen = 0;
 		      flags |= F_KEYTAG; /* discriminates between rrdata and rrblock */
->>>>>>> 0f51b52f
 		      
 		      /* The RR data may include names, and those names may include
 			 compression, which will be rendered meaningless when
@@ -857,11 +840,7 @@
 			 Here we go through a description of the packet type to
 			 find the names, and extract them to a c-string and then
 			 re-encode them to standalone DNS format without compression. */
-<<<<<<< HEAD
-		      if (!(addr.rr.u.block.rrdata = blockdata_alloc(NULL, 0)))
-=======
 		      if (!(addr.rrblock.rrdata = blockdata_alloc(NULL, 0)))
->>>>>>> 0f51b52f
 			return 0;
 		      do
 			{
@@ -870,15 +849,9 @@
 			  if (desc == -1)
 			    {
 			      /* Copy the rest of the RR and end. */
-<<<<<<< HEAD
-			      if (!blockdata_expand(addr.rr.u.block.rrdata, addr.rr.u.block.datalen, (char *)p1, endrr - p1))
-				return 0;
-			      addr.rr.u.block.datalen += endrr - p1;
-=======
 			      if (!blockdata_expand(addr.rrblock.rrdata, addr.rrblock.datalen, (char *)p1, endrr - p1))
 				return 0;
 			      addr.rrblock.datalen += endrr - p1;
->>>>>>> 0f51b52f
 			    }
 			  else if (desc == 0)
 			    {
@@ -889,30 +862,18 @@
 				return 2;
 			      
 			      len = to_wire(name);
-<<<<<<< HEAD
-			      if (!blockdata_expand(addr.rr.u.block.rrdata, addr.rr.u.block.datalen, name, len))
-				return 0;
-			      addr.rr.u.block.datalen += len;
-=======
 			      if (!blockdata_expand(addr.rrblock.rrdata, addr.rrblock.datalen, name, len))
 				return 0;
 			      addr.rrblock.datalen += len;
->>>>>>> 0f51b52f
 			    }
 			  else
 			    {
 			      /* desc is length of a block of data to be used as-is */
 			      if (desc > endrr - p1)
 				desc = endrr - p1;
-<<<<<<< HEAD
-			      if (!blockdata_expand(addr.rr.u.block.rrdata, addr.rr.u.block.datalen, (char *)p1, desc))
-				return 0;
-			      addr.rr.u.block.datalen += desc;
-=======
 			      if (!blockdata_expand(addr.rrblock.rrdata, addr.rrblock.datalen, (char *)p1, desc))
 				return 0;
 			      addr.rrblock.datalen += desc;
->>>>>>> 0f51b52f
 			      p1 += desc;
 			    }
 			} while (desc != -1);
@@ -1020,11 +981,7 @@
 		ttl = cttl;
 	      
 	      if (flags & F_RR)
-<<<<<<< HEAD
-		addr.rr.rrtype = qtype;
-=======
 		addr.rrdata.rrtype = qtype;
->>>>>>> 0f51b52f
 
 	      newc = cache_insert(name, &addr, C_IN, now, ttl, F_FORWARD | F_NEG | flags | (secure ? F_DNSSECOK : 0));	
 	      if (newc && cpp)
@@ -2174,10 +2131,6 @@
 		 do
 		   {
 		     int flags = crecp->flags;
-<<<<<<< HEAD
-
-		     if ((flags & F_NXDOMAIN) || crecp->addr.rr.rrtype == qtype)
-=======
 		     unsigned short rrtype;
 		     
 		      if (flags & F_KEYTAG)
@@ -2186,7 +2139,6 @@
 			rrtype = crecp->addr.rrdata.rrtype;
 
 		      if ((flags & F_NXDOMAIN) || rrtype == qtype)
->>>>>>> 0f51b52f
 		       {
 			 if (crec_isstale(crecp, now))
 			   {
@@ -2209,25 +2161,6 @@
 			 
 			 if (!dryrun)
 			   {
-<<<<<<< HEAD
-			     char *rrdata = crecp->addr.rr.u.data;
-			     unsigned short rrlen = crecp->addr.rr.len;
-			     
-			     if (!(flags & F_NEG))
-			       {
-				 if (crecp->addr.rr.len == -1)
-				   {
-				     rrlen = crecp->addr.rr.u.block.datalen;
-				     rrdata = blockdata_retrieve(crecp->addr.rr.u.block.rrdata, crecp->addr.rr.u.block.datalen, NULL);
-				   }
-				 
-				 if (add_resource_record(header, limit, &trunc, nameoffset, &ansp, 
-							 crec_ttl(crecp, now), NULL, qtype, C_IN, "t",
-							 rrlen, rrdata))
-				   anscount++;
-			       }
-			     
-=======
 			     char *rrdata = NULL;
 			     unsigned short rrlen = 0;
 
@@ -2250,7 +2183,6 @@
 									 rrlen, rrdata))
 			       anscount++;
 			     			     
->>>>>>> 0f51b52f
 			     /* log after cache insertion as log_txt mangles rrdata */
 			     if (qtype == T_TXT && !(crecp->flags & F_NEG))
 			       log_txt(name, (unsigned char *)rrdata, rrlen, crecp->flags & F_DNSSECOK);
