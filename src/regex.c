/* Pi-hole: A black hole for Internet advertisements
*  (c) 2017 Pi-hole, LLC (https://pi-hole.net)
*  Network-wide ad blocking via your own hardware.
*
*  FTL Engine
*  Regular Expressions
*
*  This file is copyright under the latest version of the EUPL.
*  Please see LICENSE file for your rights under this license. */

#include "FTL.h"
#include "regex_r.h"
#include "database/gravity-db.h"
#include "timers.h"
#include "memory.h"
#include "log.h"
#include "config.h"
// data getter functions
#include "datastructure.h"
#include <regex.h>

static int num_regex[2] = { 0 };
static regex_t *regex[2] = { NULL };
static bool *regexconfigured[2] = { NULL };
static char **regexbuffer[2] = { NULL };

static const char *regextype[] = { "blacklist", "whitelist" };

static void log_regex_error(const int errcode, const int index, const unsigned char regexid, const char *regexin)
{
	// Regex failed for some reason (probably user syntax error)
	// Get error string and log it
	const size_t length = regerror(errcode, &regex[regexid][index], NULL, 0);
	char *buffer = calloc(length,sizeof(char));
	(void) regerror (errcode, &regex[regexid][index], buffer, length);
	logg("Warning: Invalid regex %s filter \"%s\": %s (error code %i)", regextype[regexid], regexin, buffer, errcode);
	free(buffer);
}

static bool compile_regex(const char *regexin, const int index, const unsigned char regexid)
{
	// compile regular expressions into data structures that
	// can be used with regexec to match against a string
<<<<<<< HEAD
	const int errcode = regcomp(&regex[regexid][index], regexin, REG_EXTENDED);
=======
	int regflags = REG_EXTENDED;
	if(config.regex_ignorecase)
		regflags |= REG_ICASE;
	const int errcode = regcomp(&regex[index], regexin, regflags);
>>>>>>> adf4fa37
	if(errcode != 0)
	{
		log_regex_error(errcode, index, regexid, regexin);
		return false;
	}

	// Store compiled regex string in buffer if in regex debug mode
	if(config.debug & DEBUG_REGEX)
	{
		regexbuffer[regexid][index] = strdup(regexin);
	}

	return true;
}

bool match_regex(const char *input, const unsigned char regexid)
{
	bool matched = false;

	// Start matching timer
	timer_start(REGEX_TIMER);
	for(int index = 0; index < num_regex[regexid]; index++)
	{
		// Only check regex which have been successfully compiled
		if(!regexconfigured[regexid][index])
			continue;

		// Try to match the compiled regular expression against input
		int errcode = regexec(&regex[regexid][index], input, 0, NULL, 0);
		// regexec() returns zero for a successful match or REG_NOMATCH for failure.
		// We are only interested in the matching case here.
		if (errcode == 0)
		{
			// Match, return true
			matched = true;

			// Print match message when in regex debug mode
			if(config.debug & DEBUG_REGEX)
				logg("Regex %s in line %i \"%s\" matches \"%s\"", regextype[regexid], index+1, regexbuffer[regexid][index], input);
			break;
		}
	}

	double elapsed = timer_elapsed_msec(REGEX_TIMER);

	// Only log evaluation times if they are longer than normal
	if(elapsed > 10.0)
		logg("WARN: Regex %s evaluation took %.3f msec", regextype[regexid], elapsed);

	// No match, no error, return false
	return matched;
}

static void free_regex(void)
{
	// Reset cached regex results
	for(int i = 0; i < counters->domains; i++) {
		// Get domain pointer
		domainsData *domain = getDomain(i, true);

		// Reset regexmatch to unknown
		domain->regexmatch = REGEX_UNKNOWN;
	}

	// Return early if we don't use any regex filters
	if(regex[REGEX_WHITELIST] == NULL &&
	   regex[REGEX_BLACKLIST] == NULL)
		return;

	// Free regex datastructure
	for(int regexid = 0; regexid < 2; regexid++)
	{
		for(int index = 0; index < num_regex[regexid]; index++)
		{
			if(regexconfigured[regexid][index])
			{
				regfree(&regex[regexid][index]);

				// Also free buffered regex strings if in regex debug mode
				if(config.debug & DEBUG_REGEX)
				{
					free(regexbuffer[regexid][index]);
					regexbuffer[regexid][index] = NULL;
				}
			}
		}

		// Free array with regex datastructure
		if(regex[regexid] != NULL)
		{
			free(regex[regexid]);
			regex[regexid] = NULL;
		}
		if(regexconfigured[regexid] != NULL)
		{
			free(regexconfigured[regexid]);
			regexconfigured[regexid] = NULL;
		}

		// Reset counter for number of regex
		num_regex[regexid] = 0;
	}
}

static void read_regex_table(const unsigned char regexid)
{
	// Get database ID
	unsigned char databaseID = (regexid == REGEX_BLACKLIST) ? REGEX_BLACKLIST_TABLE : REGEX_WHITELIST_TABLE;

	// Get number of lines in the regex table
	num_regex[regexid] = gravityDB_count(databaseID);

	if(num_regex[regexid] == 0)
	{
		logg("INFO: No regex %s entries found", regextype[regexid]);
		return;
	}
	else if(num_regex[regexid] == DB_FAILED)
	{
		logg("WARN: Database query failed, assuming there are no regex %s entries", regextype[regexid]);
		num_regex[regexid] = 0;
		return;
	}

	// Allocate memory for regex
	regex[regexid] = calloc(num_regex[regexid], sizeof(regex_t));
	regexconfigured[regexid] = calloc(num_regex[regexid], sizeof(bool));

	// Buffer strings if in regex debug mode
	if(config.debug & DEBUG_REGEX)
		regexbuffer[regexid] = calloc(num_regex[regexid], sizeof(char*));

	// Connect to regex table
	if(!gravityDB_getTable(databaseID))
	{
		logg("read_regex_from_database(): Error getting regex %s table from database", regextype[regexid]);
		return;
	}

	// Walk database table
	const char *domain = NULL;
	int i = 0;
	while((domain = gravityDB_getDomain()) != NULL)
	{
		// Avoid buffer overflow if database table changed
		// since we counted its entries
		if(i >= num_regex[regexid])
			break;

		// Skip this entry if empty: an empty regex filter would match
		// anything anywhere and hence match all incoming domains. A user
		// can still achieve this with a filter such as ".*", however empty
		// filters in the regex table are probably not expected to have such
		// an effect and would immediately lead to "blocking or whitelisting
		// the entire Internet"
		if(strlen(domain) < 1)
			continue;

		// Compile this regex
		regexconfigured[regexid][i] = compile_regex(domain, i, regexid);

		// Increase counter
		i++;
	}

	// Finalize statement and close gravity database handle
	gravityDB_finalizeTable();
}

void read_regex_from_database(void)
{
	// Free regex filters
	// This routine is safe to be called even when there
	// are no regex filters at the moment
	free_regex();

	// Start timer for regex compilation analysis
	timer_start(REGEX_TIMER);

	// Read and compile regex blacklist
	read_regex_table(REGEX_BLACKLIST);

	// Read and compile regex whitelist
	read_regex_table(REGEX_WHITELIST);

	// Print message to FTL's log after reloading regex filters
	logg("Compiled %i whitelist and %i blacklist regex filters in %.1f msec",
	     num_regex[REGEX_WHITELIST], num_regex[REGEX_BLACKLIST], timer_elapsed_msec(REGEX_TIMER));
}<|MERGE_RESOLUTION|>--- conflicted
+++ resolved
@@ -41,14 +41,10 @@
 {
 	// compile regular expressions into data structures that
 	// can be used with regexec to match against a string
-<<<<<<< HEAD
-	const int errcode = regcomp(&regex[regexid][index], regexin, REG_EXTENDED);
-=======
 	int regflags = REG_EXTENDED;
 	if(config.regex_ignorecase)
 		regflags |= REG_ICASE;
-	const int errcode = regcomp(&regex[index], regexin, regflags);
->>>>>>> adf4fa37
+	const int errcode = regcomp(&regex[regexid][index], regexin, regflags);
 	if(errcode != 0)
 	{
 		log_regex_error(errcode, index, regexid, regexin);
