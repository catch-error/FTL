/* Pi-hole: A black hole for Internet advertisements
*  (c) 2018 Pi-hole, LLC (https://pi-hole.net)
*  Network-wide ad blocking via your own hardware.
*
*  FTL Engine
*  Shared memory subroutines
*
*  This file is copyright under the latest version of the EUPL.
*  Please see LICENSE file for your rights under this license. */

#include "FTL.h"
#include "shmem.h"

/// The version of shared memory used
<<<<<<< HEAD
#define SHARED_MEMORY_VERSION 3
=======
#define SHARED_MEMORY_VERSION 4
>>>>>>> a11d3dd5

/// The name of the shared memory. Use this when connecting to the shared memory.
#define SHARED_LOCK_NAME "/FTL-lock"
#define SHARED_STRINGS_NAME "/FTL-strings"
#define SHARED_COUNTERS_NAME "/FTL-counters"
#define SHARED_DOMAINS_NAME "/FTL-domains"
#define SHARED_CLIENTS_NAME "/FTL-clients"
#define SHARED_QUERIES_NAME "/FTL-queries"
#define SHARED_FORWARDED_NAME "/FTL-forwarded"
#define SHARED_OVERTIME_NAME "/FTL-overTime"
#define SHARED_SETTINGS_NAME "/FTL-settings"

/// The pointer in shared memory to the shared string buffer
static SharedMemory shm_lock = { 0 };
static SharedMemory shm_strings = { 0 };
static SharedMemory shm_counters = { 0 };
static SharedMemory shm_domains = { 0 };
static SharedMemory shm_clients = { 0 };
static SharedMemory shm_queries = { 0 };
static SharedMemory shm_forwarded = { 0 };
static SharedMemory shm_overTime = { 0 };
static SharedMemory shm_settings = { 0 };

typedef struct {
	pthread_mutex_t lock;
	bool waitingForLock;
} ShmLock;
static ShmLock *shmLock = NULL;
static ShmSettings *shmSettings = NULL;

static int pagesize;
static unsigned int local_shm_counter = 0;

unsigned long long addstr(const char *str)
{
	if(str == NULL)
	{
		logg("WARN: Called addstr() with NULL pointer");
		return 0;
	}

	// Get string length
	size_t len = strlen(str);

<<<<<<< HEAD
	// If this is an empty string, use the one at position zero
	if(len == 0) {
		return 0;
	}

	if(config.debug & DEBUG_SHMEM) logg("Adding \"%s\" (len %i) to buffer. next_pos is %i", str, len, next_pos);
=======
	if(debug) logg("Adding \"%s\" (len %i) to buffer. next_str_pos is %i", str, len, shmSettings->next_str_pos);
>>>>>>> a11d3dd5

	// Reserve additional memory if necessary
	size_t required_size = shmSettings->next_str_pos + len + 1;
	// Need to cast to long long because size_t calculations cannot be negative
	if((long long)required_size-(long long)shm_strings.size > 0 &&
	   !realloc_shm(&shm_strings, shm_strings.size + pagesize, true))
		return 0;

	// Store new string buffer size in corresponding counters entry
	// for re-using when we need to re-map shared memory objects
	counters->strings_MAX = shm_strings.size;

	// Copy the C string pointed by str into the shared string buffer
	strncpy(&((char*)shm_strings.ptr)[shmSettings->next_str_pos], str, len);
	((char*)shm_strings.ptr)[shmSettings->next_str_pos + len] = '\0';

	// Increment string length counter
	shmSettings->next_str_pos += len+1;

	// Return start of stored string
	return (shmSettings->next_str_pos - (len + 1));
}

char *getstr(unsigned long long pos)
{
	return &((char*)shm_strings.ptr)[pos];
}

/// Create a mutex for shared memory
pthread_mutex_t create_mutex() {
	pthread_mutexattr_t lock_attr = {};
	pthread_mutex_t lock = {};

	// Initialize the lock attributes
	pthread_mutexattr_init(&lock_attr);

	// Allow the lock to be used by other processes
	pthread_mutexattr_setpshared(&lock_attr, PTHREAD_PROCESS_SHARED);

	// Make the lock robust against process death
	pthread_mutexattr_setrobust(&lock_attr, PTHREAD_MUTEX_ROBUST);

	// Initialize the lock
	pthread_mutex_init(&lock, &lock_attr);

	// Destroy the lock attributes since we're done with it
	pthread_mutexattr_destroy(&lock_attr);

	return lock;
}

void remap_shm(void)
{
	// Remap shared object pointers which might have changed
	realloc_shm(&shm_queries, counters->queries_MAX*sizeof(queriesDataStruct), false);
	queries = (queriesDataStruct*)shm_queries.ptr;
	realloc_shm(&shm_domains, counters->domains_MAX*sizeof(domainsDataStruct), false);
	domains = (domainsDataStruct*)shm_domains.ptr;
	realloc_shm(&shm_clients, counters->clients_MAX*sizeof(clientsDataStruct), false);
	clients = (clientsDataStruct*)shm_clients.ptr;
	realloc_shm(&shm_forwarded, counters->forwarded_MAX*sizeof(forwardedDataStruct), false);
	forwarded = (forwardedDataStruct*)shm_forwarded.ptr;
	realloc_shm(&shm_strings, counters->strings_MAX, false);
	// strings are not exposed by a global pointer

	// Update local counter to reflect that we absorbed this change
	local_shm_counter = shmSettings->global_shm_counter;
}

void _lock_shm(const char* function, const int line, const char * file) {
	// Signal that FTL is waiting for a lock
	shmLock->waitingForLock = true;

	if(config.debug & DEBUG_LOCKS)
		logg("Waiting for lock in %s() (%s:%i)", function, file, line);

	int result = pthread_mutex_lock(&shmLock->lock);

	if(config.debug & DEBUG_LOCKS)
		logg("Obtained lock for %s() (%s:%i)", function, file, line);

	// Check if this process needs to remap the shared memory objects
	if(shmSettings != NULL &&
	   local_shm_counter != shmSettings->global_shm_counter)
	{
		if(debug) logg("Remapping shared memory for current process %u %u",
		               local_shm_counter, shmSettings->global_shm_counter);
		remap_shm();
	}

	// Turn off the waiting for lock signal to notify everyone who was
	// deferring to FTL that they can jump in the lock queue.
	shmLock->waitingForLock = false;

	if(result == EOWNERDEAD) {
		// Try to make the lock consistent if the other process died while
		// holding the lock
		result = pthread_mutex_consistent(&shmLock->lock);
	}

	if(result != 0)
		logg("Failed to obtain SHM lock: %s", strerror(result));
}

void _unlock_shm(const char* function, const int line, const char * file) {
	int result = pthread_mutex_unlock(&shmLock->lock);

	if(config.debug & DEBUG_LOCKS)
		logg("Removed lock in %s() (%s:%i)", function, file, line);

	if(result != 0)
		logg("Failed to unlock SHM lock: %s", strerror(result));
}

bool init_shmem(void)
{
	// Get kernel's page size
	pagesize = getpagesize();

	/****************************** shared memory lock ******************************/
	// Try to create shared memory object
	shm_lock = create_shm(SHARED_LOCK_NAME, sizeof(ShmLock));
	shmLock = (ShmLock*) shm_lock.ptr;
	shmLock->lock = create_mutex();
	shmLock->waitingForLock = false;

	/****************************** shared counters struct ******************************/
	// Try to create shared memory object
	shm_counters = create_shm(SHARED_COUNTERS_NAME, sizeof(countersStruct));
	counters = (countersStruct*)shm_counters.ptr;

	/****************************** shared settings struct ******************************/
	// Try to create shared memory object
	shm_settings = create_shm(SHARED_SETTINGS_NAME, sizeof(ShmSettings));
	shmSettings = (ShmSettings*)shm_settings.ptr;
	shmSettings->version = SHARED_MEMORY_VERSION;
	shmSettings->global_shm_counter = 0;

	/****************************** shared strings buffer ******************************/
	// Try to create shared memory object
	shm_strings = create_shm(SHARED_STRINGS_NAME, pagesize);
	counters->strings_MAX = pagesize;

	// Initialize shared string object with an empty string at position zero
	((char*)shm_strings.ptr)[0] = '\0';
	shmSettings->next_str_pos = 1;

	/****************************** shared domains struct ******************************/
	// Try to create shared memory object
	shm_domains = create_shm(SHARED_DOMAINS_NAME, pagesize*sizeof(domainsDataStruct));
	domains = (domainsDataStruct*)shm_domains.ptr;
	counters->domains_MAX = pagesize;

	/****************************** shared clients struct ******************************/
	// Try to create shared memory object
	shm_clients = create_shm(SHARED_CLIENTS_NAME, pagesize*sizeof(clientsDataStruct));
	clients = (clientsDataStruct*)shm_clients.ptr;
	counters->clients_MAX = pagesize;

	/****************************** shared forwarded struct ******************************/
	// Try to create shared memory object
	shm_forwarded = create_shm(SHARED_FORWARDED_NAME, pagesize*sizeof(forwardedDataStruct));
	forwarded = (forwardedDataStruct*)shm_forwarded.ptr;
	counters->forwarded_MAX = pagesize;

	/****************************** shared queries struct ******************************/
	// Try to create shared memory object
	shm_queries = create_shm(SHARED_QUERIES_NAME, pagesize*sizeof(queriesDataStruct));
	queries = (queriesDataStruct*)shm_queries.ptr;
	counters->queries_MAX = pagesize;

	/****************************** shared overTime struct ******************************/
	size_t size = ((OVERTIME_SLOTS*sizeof(overTimeDataStruct))/pagesize + 1)*pagesize;
	// Try to create shared memory object
	shm_overTime = create_shm(SHARED_OVERTIME_NAME, size);
	overTime = (overTimeDataStruct*)shm_overTime.ptr;
	initOverTime();

	/****************************** shared settings struct ******************************/
	// Try to create shared memory object
	shm_settings = create_shm(SHARED_SETTINGS_NAME, sizeof(ShmSettings));
	ShmSettings *settings = (ShmSettings*)shm_settings.ptr;
	settings->version = SHARED_MEMORY_VERSION;

	return true;
}

void destroy_shmem(void)
{
	pthread_mutex_destroy(&shmLock->lock);
	shmLock = NULL;

	delete_shm(&shm_lock);
	delete_shm(&shm_strings);
	delete_shm(&shm_counters);
	delete_shm(&shm_domains);
	delete_shm(&shm_clients);
	delete_shm(&shm_queries);
	delete_shm(&shm_forwarded);
	delete_shm(&shm_overTime);
	delete_shm(&shm_settings);
}

SharedMemory create_shm(char *name, size_t size)
{
	if(config.debug & DEBUG_SHMEM)
		logg("Creating shared memory with name \"%s\" and size %zu", name, size);

	SharedMemory sharedMemory = {
		.name = name,
		.size = size,
		.ptr = NULL
	};

	// Try unlinking the shared memory object before creating a new one.
	// If the object is still existing, e.g., due to a past unclean exit
	// of FTL, shm_open() would fail with error "File exists"
	int ret = shm_unlink(name);
	// Check return code. shm_unlink() returns -1 on error and sets errno
	// We specifically ignore ENOENT (No such file or directory) as this is not an
	// error in our use case (we only want the file to be deleted when existing)
	if(ret != 0 && errno != ENOENT)
		logg("create_shm(): shm_unlink(\"%s\") failed: %s (%i)", name, strerror(errno), errno);

	// Create the shared memory file in read/write mode with 600 permissions
	int fd = shm_open(sharedMemory.name, O_CREAT | O_EXCL | O_TRUNC | O_RDWR, S_IRUSR | S_IWUSR);

	// Check for `shm_open` error
	if(fd == -1)
	{
		logg("FATAL: create_shm(): Failed to create_shm shared memory object \"%s\": %s",
		     name, strerror(errno));
		exit(EXIT_FAILURE);
	}

	// Resize shared memory file
	int result = ftruncate(fd, size);

	// Check for `ftruncate` error
	if(result == -1)
	{
		logg("FATAL: create_shm(): ftruncate(%i, %zu): Failed to resize shared memory object \"%s\": %s",
		     fd, size, sharedMemory.name, strerror(errno));
		exit(EXIT_FAILURE);
	}

	// Create shared memory mapping
	void *shm = mmap(NULL, size, PROT_READ | PROT_WRITE, MAP_SHARED, fd, 0);

	// Check for `mmap` error
	if(shm == MAP_FAILED)
	{
		logg("FATAL: create_shm(): Failed to map shared memory object \"%s\" (%i): %s",
		     sharedMemory.name, fd, strerror(errno));
		exit(EXIT_FAILURE);
	}

	// Close shared memory object file descriptor as it is no longer
	// needed after having called mmap()
	close(fd);

	sharedMemory.ptr = shm;
	return sharedMemory;
}

void *enlarge_shmem_struct(char type)
{
	SharedMemory *sharedMemory;
	size_t sizeofobj;
	int *counter;

	// Select type of struct that should be enlarged
	switch(type)
	{
		case QUERIES:
			sharedMemory = &shm_queries;
			sizeofobj = sizeof(queriesDataStruct);
			counter = &counters->queries_MAX;
			break;
		case CLIENTS:
			sharedMemory = &shm_clients;
			sizeofobj = sizeof(clientsDataStruct);
			counter = &counters->clients_MAX;
			break;
		case DOMAINS:
			sharedMemory = &shm_domains;
			sizeofobj = sizeof(domainsDataStruct);
			counter = &counters->domains_MAX;
			break;
		case FORWARDED:
			sharedMemory = &shm_forwarded;
			sizeofobj = sizeof(forwardedDataStruct);
			counter = &counters->forwarded_MAX;
			break;
		default:
			logg("Invalid argument in enlarge_shmem_struct(): %i", type);
			return 0;
	}

	// Reallocate enough space for 4096 instances of requested object
	realloc_shm(sharedMemory, sharedMemory->size + pagesize*sizeofobj, true);

	// Add allocated memory to corresponding counter
	*counter += pagesize;

	return sharedMemory->ptr;
}

<<<<<<< HEAD
bool realloc_shm(SharedMemory *sharedMemory, size_t size) {
	if(config.debug & DEBUG_SHMEM)
		logg("Resizing \"%s\" from %zu to %zu", sharedMemory->name, sharedMemory->size, size);

	int result = munmap(sharedMemory->ptr, sharedMemory->size);
	if(result != 0)
		logg("realloc_shm(): munmap(%p, %zu) failed: %s", sharedMemory->ptr, sharedMemory->size, strerror(errno));

	// Open shared memory object
	int fd = shm_open(sharedMemory->name, O_RDWR, S_IRUSR | S_IWUSR);
	if(fd == -1)
=======
bool realloc_shm(SharedMemory *sharedMemory, size_t size, bool resize)
{
	// Check if we can skip this routine as nothing is to be done
	// when an object is not to be resized and its size didn't
	// change elsewhere
	if(!resize && size == sharedMemory->size)
		return true;

	// Log that we are doing something here
	logg("%s \"%s\" from %zu to %zu", resize ? "Resizing" : "Remapping", sharedMemory->name, sharedMemory->size, size);

	// Resize shard memory object if requested
	// If not, we only remap a shared memory object which might have changed
	// in another process. This happens when pihole-FTL forks due to incoming
	// TCP requests.
	int fd = -1;
	if(resize)
>>>>>>> a11d3dd5
	{
		// Open shared memory object
		fd = shm_open(sharedMemory->name, O_RDWR, S_IRUSR | S_IWUSR);
		if(fd == -1)
		{
			logg("FATAL: realloc_shm(): Failed to open shared memory object \"%s\": %s",
			     sharedMemory->name, strerror(errno));
			exit(EXIT_FAILURE);
		}

		// Truncate shared memory object to specified size
		int result = ftruncate(fd, size);
		if(result == -1) {
			logg("FATAL: realloc_shm(): ftruncate(%i, %zu): Failed to resize \"%s\": %s",
			     fd, size, sharedMemory->name, strerror(errno));
			exit(EXIT_FAILURE);
		}

		// Update shm counters to indicate that at least one shared memory object changed
		shmSettings->global_shm_counter++;
		local_shm_counter++;
	}

	void *new_ptr = mremap(sharedMemory->ptr, sharedMemory->size, size, MREMAP_MAYMOVE);
	if(new_ptr == MAP_FAILED)
	{
		logg("FATAL: realloc_shm(): mremap(%p, %zu, %zu, MREMAP_MAYMOVE): Failed to reallocate \"%s\" (%i): %s",
		     sharedMemory->ptr, sharedMemory->size, size, sharedMemory->name, fd,
		     strerror(errno));
		exit(EXIT_FAILURE);
	}

	// Close shared memory object file descriptor as it is no longer
	// needed after having called ftruncate()
	if(resize)
		close(fd);

	sharedMemory->ptr = new_ptr;
	sharedMemory->size = size;

	return true;
}

void delete_shm(SharedMemory *sharedMemory)
{
	// Unmap shared memory
	int ret;
	ret = munmap(sharedMemory->ptr, sharedMemory->size);
	if(ret != 0)
		logg("delete_shm(): munmap(%p, %zu) failed: %s", sharedMemory->ptr, sharedMemory->size, strerror(errno));

	// Now you can no longer `shm_open` the memory,
	// and once all others unlink, it will be destroyed.
	ret = shm_unlink(sharedMemory->name);
	if(ret != 0)
		logg("delete_shm(): shm_unlink(%s) failed: %s", sharedMemory->name, strerror(errno));
}<|MERGE_RESOLUTION|>--- conflicted
+++ resolved
@@ -12,11 +12,7 @@
 #include "shmem.h"
 
 /// The version of shared memory used
-<<<<<<< HEAD
-#define SHARED_MEMORY_VERSION 3
-=======
 #define SHARED_MEMORY_VERSION 4
->>>>>>> a11d3dd5
 
 /// The name of the shared memory. Use this when connecting to the shared memory.
 #define SHARED_LOCK_NAME "/FTL-lock"
@@ -61,16 +57,14 @@
 	// Get string length
 	size_t len = strlen(str);
 
-<<<<<<< HEAD
 	// If this is an empty string, use the one at position zero
 	if(len == 0) {
 		return 0;
 	}
 
-	if(config.debug & DEBUG_SHMEM) logg("Adding \"%s\" (len %i) to buffer. next_pos is %i", str, len, next_pos);
-=======
-	if(debug) logg("Adding \"%s\" (len %i) to buffer. next_str_pos is %i", str, len, shmSettings->next_str_pos);
->>>>>>> a11d3dd5
+	// Debugging output
+	if(config.debug & DEBUG_SHMEM)
+		logg("Adding \"%s\" (len %i) to buffer. next_str_pos is %i", str, len, shmSettings->next_str_pos);
 
 	// Reserve additional memory if necessary
 	size_t required_size = shmSettings->next_str_pos + len + 1;
@@ -156,8 +150,9 @@
 	if(shmSettings != NULL &&
 	   local_shm_counter != shmSettings->global_shm_counter)
 	{
-		if(debug) logg("Remapping shared memory for current process %u %u",
-		               local_shm_counter, shmSettings->global_shm_counter);
+		if(config.debug & DEBUG_SHMEM)
+			logg("Remapping shared memory for current process %u %u",
+		             local_shm_counter, shmSettings->global_shm_counter);
 		remap_shm();
 	}
 
@@ -379,19 +374,6 @@
 	return sharedMemory->ptr;
 }
 
-<<<<<<< HEAD
-bool realloc_shm(SharedMemory *sharedMemory, size_t size) {
-	if(config.debug & DEBUG_SHMEM)
-		logg("Resizing \"%s\" from %zu to %zu", sharedMemory->name, sharedMemory->size, size);
-
-	int result = munmap(sharedMemory->ptr, sharedMemory->size);
-	if(result != 0)
-		logg("realloc_shm(): munmap(%p, %zu) failed: %s", sharedMemory->ptr, sharedMemory->size, strerror(errno));
-
-	// Open shared memory object
-	int fd = shm_open(sharedMemory->name, O_RDWR, S_IRUSR | S_IWUSR);
-	if(fd == -1)
-=======
 bool realloc_shm(SharedMemory *sharedMemory, size_t size, bool resize)
 {
 	// Check if we can skip this routine as nothing is to be done
@@ -409,7 +391,6 @@
 	// TCP requests.
 	int fd = -1;
 	if(resize)
->>>>>>> a11d3dd5
 	{
 		// Open shared memory object
 		fd = shm_open(sharedMemory->name, O_RDWR, S_IRUSR | S_IWUSR);
