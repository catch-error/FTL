#!./test/libs/bats/bin/bats

@test "Version, Tag, Branch, Hash, Date is reported" {
  run bash -c 'echo ">version >quit" | nc -v 127.0.0.1 4711'
  printf "%s\n" "${lines[@]}"
  [[ ${lines[1]} == "version "* ]]
  [[ ${lines[2]} == "tag "* ]]
  [[ ${lines[3]} == "branch "* ]]
  [[ ${lines[4]} == "hash "* ]]
  [[ ${lines[5]} == "date "* ]]
  [[ ${lines[6]} == "" ]]
}

@test "Starting tests without prior history" {
  run bash -c 'grep -c "Total DNS queries: 0" /var/log/pihole-FTL.log'
  printf "%s\n" "${lines[@]}"
  [[ ${lines[0]} == "1" ]]
}

@test "Initial blocking status is enabled" {
  run bash -c 'grep -c "Blocking status is enabled" /var/log/pihole-FTL.log'
  printf "%s\n" "${lines[@]}"
  [[ ${lines[0]} == "1" ]]
}

@test "Number of compiled regex filters as expected" {
  run bash -c 'grep "Compiled [0-9]* whitelist" /var/log/pihole-FTL.log'
  printf "%s\n" "${lines[@]}"
  [[ ${lines[0]} == *"Compiled 2 whitelist and 1 blacklist regex filters"* ]]
}

@test "Blacklisted domain is blocked" {
  run bash -c "dig blacklist-blocked.test.pi-hole.net @127.0.0.1 +short"
  printf "%s\n" "${lines[@]}"
  [[ ${lines[0]} == "0.0.0.0" ]]
  [[ ${lines[1]} == "" ]]
}

@test "Gravity domain is blocked" {
  run bash -c "dig gravity-blocked.test.pi-hole.net @127.0.0.1 +short"
  printf "%s\n" "${lines[@]}"
  [[ ${lines[0]} == "0.0.0.0" ]]
  [[ ${lines[1]} == "" ]]
}

@test "Gravity domain is blocked (TCP)" {
  run bash -c "dig gravity-blocked.test.pi-hole.net @127.0.0.1 +tcp +short"
  printf "%s\n" "${lines[@]}"
  [[ ${lines[0]} == "0.0.0.0" ]]
  [[ ${lines[1]} == "" ]]
}

@test "Gravity domain + whitelist exact match is not blocked" {
  run bash -c "dig whitelisted.test.pi-hole.net @127.0.0.1 +short"
  printf "%s\n" "${lines[@]}"
  [[ ${lines[0]} != "0.0.0.0" ]]
}

@test "Gravity domain + whitelist regex match is not blocked" {
  run bash -c "dig discourse.pi-hole.net @127.0.0.1 +short"
  printf "%s\n" "${lines[@]}"
  [[ ${lines[0]} != "0.0.0.0" ]]
}

@test "Regex blacklist match is blocked" {
  run bash -c "dig regex5.test.pi-hole.net @127.0.0.1 +short"
  printf "%s\n" "${lines[@]}"
  [[ ${lines[0]} == "0.0.0.0" ]]
  [[ ${lines[1]} == "" ]]
}

@test "Regex blacklist mismatch is not blocked" {
  run bash -c "dig regexA.test.pi-hole.net @127.0.0.1 +short"
  printf "%s\n" "${lines[@]}"
  [[ ${lines[0]} != "0.0.0.0" ]]
}

@test "Regex blacklist match + whitelist exact match is not blocked" {
  run bash -c "dig regex1.test.pi-hole.net @127.0.0.1 +short"
  printf "%s\n" "${lines[@]}"
  [[ ${lines[0]} != "0.0.0.0" ]]
}

@test "Regex blacklist match + whitelist regex match is not blocked" {
  run bash -c "dig regex2.test.pi-hole.net @127.0.0.1 +short"
  printf "%s\n" "${lines[@]}"
  [[ ${lines[0]} != "0.0.0.0" ]]
}

@test "Client 2: Gravity match matching unassociated whitelist is blocked" {
  run bash -c "dig whitelisted.test.pi-hole.net -b 127.0.0.2 @127.0.0.1 +short"
  printf "%s\n" "${lines[@]}"
  [[ ${lines[0]} == "0.0.0.0" ]]
}

@test "Client 2: Regex blacklist match matching unassociated whitelist is blocked" {
  run bash -c "dig regex1.test.pi-hole.net -b 127.0.0.2 @127.0.0.1 +short"
  printf "%s\n" "${lines[@]}"
  [[ ${lines[0]} == "0.0.0.0" ]]
}

@test "Same domain is not blocked for client 1 ..." {
  run bash -c "dig regex1.test.pi-hole.net @127.0.0.1 +short"
  printf "%s\n" "${lines[@]}"
  [[ ${lines[0]} != "0.0.0.0" ]]
}

@test "... or client 3" {
  run bash -c "dig regex1.test.pi-hole.net -b 127.0.0.3  @127.0.0.1 +short"
  printf "%s\n" "${lines[@]}"
  [[ ${lines[0]} != "0.0.0.0" ]]
}

@test "Client 2: Unassociated blacklist match is not blocked" {
  run bash -c "dig blacklist-blocked.test.pi-hole.net -b 127.0.0.2 @127.0.0.1 +short"
  printf "%s\n" "${lines[@]}"
  [[ ${lines[0]} != "0.0.0.0" ]]
}

@test "Client 3: Exact blacklist domain is not blocked" {
  run bash -c "dig blacklist-blocked.test.pi-hole.net -b 127.0.0.3 @127.0.0.1 +short"
  printf "%s\n" "${lines[@]}"
  [[ ${lines[0]} != "0.0.0.0" ]]
}

@test "Client 3: Regex blacklist domain is not blocked" {
  run bash -c "dig regex1.test.pi-hole.net -b 127.0.0.3 @127.0.0.1 +short"
  printf "%s\n" "${lines[@]}"
  [[ ${lines[0]} != "0.0.0.0" ]]
}

@test "Client 3: Gravity domain is not blocked" {
  run bash -c "dig discourse.pi-hole.net -b 127.0.0.3 @127.0.0.1 +short"
  printf "%s\n" "${lines[@]}"
  [[ ${lines[0]} != "0.0.0.0" ]]
}

@test "Client 4: Client is recognized by MAC address" {
  run bash -c "dig TXT CHAOS version.bind -b 127.0.0.4 @127.0.0.1 +short"
  run sleep 0.1
  run bash -c "grep -c \"Found database hardware address 127.0.0.4 -> aa:bb:cc:dd:ee:ff\" /var/log/pihole-FTL.log"
  printf "%s\n" "${lines[@]}"
  [[ ${lines[0]} == "1" ]]
  run bash -c "grep -c \"Gravity database: Client aa:bb:cc:dd:ee:ff found. Using groups (4)\" /var/log/pihole-FTL.log"
  printf "%s\n" "${lines[@]}"
  [[ ${lines[0]} != "0" ]]
  run bash -c "grep -c 'Regex blacklist: Querying groups for client 127.0.0.4: \"SELECT id from vw_regex_blacklist WHERE group_id IN (4);\"' /var/log/pihole-FTL.log"
  printf "%s\n" "${lines[@]}"
  [[ ${lines[0]} == "1" ]]
  run bash -c "grep -c 'Regex whitelist: Querying groups for client 127.0.0.4: \"SELECT id from vw_regex_whitelist WHERE group_id IN (4);\"' /var/log/pihole-FTL.log"
  printf "%s\n" "${lines[@]}"
  [[ ${lines[0]} == "1" ]]
  run bash -c "grep -c 'get_client_querystr: SELECT EXISTS(SELECT domain from vw_whitelist WHERE domain = ? AND group_id IN (4));' /var/log/pihole-FTL.log"
  printf "%s\n" "${lines[@]}"
  [[ ${lines[0]} != "0" ]]
  run bash -c "grep -c 'get_client_querystr: SELECT EXISTS(SELECT domain from vw_blacklist WHERE domain = ? AND group_id IN (4));' /var/log/pihole-FTL.log"
  printf "%s\n" "${lines[@]}"
  [[ ${lines[0]} != "0" ]]
  run bash -c "grep -c 'get_client_querystr: SELECT EXISTS(SELECT domain from vw_gravity WHERE domain = ? AND group_id IN (4));' /var/log/pihole-FTL.log"
  printf "%s\n" "${lines[@]}"
  [[ ${lines[0]} != "0" ]]
  run bash -c "grep -c 'Regex whitelist ([[:digit:]]*, DB ID [[:digit:]]*) .* NOT ENABLED for client 127.0.0.4' /var/log/pihole-FTL.log"
  printf "%s\n" "${lines[@]}"
  [[ ${lines[0]} == "2" ]]
  run bash -c "grep -c 'Regex blacklist ([[:digit:]]*, DB ID [[:digit:]]*) .* NOT ENABLED for client 127.0.0.4' /var/log/pihole-FTL.log"
  printf "%s\n" "${lines[@]}"
  [[ ${lines[0]} == "1" ]]
}

@test "Client 5: Client is recognized by MAC address" {
  run bash -c "dig TXT CHAOS version.bind -b 127.0.0.5 @127.0.0.1 +short"
  run sleep 0.1
  run bash -c "grep -c \"Found database hardware address 127.0.0.5 -> aa:bb:cc:dd:ee:ff\" /var/log/pihole-FTL.log"
  printf "%s\n" "${lines[@]}"
  [[ ${lines[0]} == "1" ]]
  run bash -c "grep -c \"Gravity database: Client aa:bb:cc:dd:ee:ff found. Using groups (4)\" /var/log/pihole-FTL.log"
  printf "%s\n" "${lines[@]}"
  [[ ${lines[0]} != "0" ]]
  run bash -c "grep -c 'Regex blacklist: Querying groups for client 127.0.0.5: \"SELECT id from vw_regex_blacklist WHERE group_id IN (4);\"' /var/log/pihole-FTL.log"
  printf "%s\n" "${lines[@]}"
  [[ ${lines[0]} == "1" ]]
  run bash -c "grep -c 'Regex whitelist: Querying groups for client 127.0.0.5: \"SELECT id from vw_regex_whitelist WHERE group_id IN (4);\"' /var/log/pihole-FTL.log"
  printf "%s\n" "${lines[@]}"
  [[ ${lines[0]} == "1" ]]
  run bash -c "grep -c 'get_client_querystr: SELECT EXISTS(SELECT domain from vw_whitelist WHERE domain = ? AND group_id IN (4));' /var/log/pihole-FTL.log"
  printf "%s\n" "${lines[@]}"
  [[ ${lines[0]} != "0" ]]
  run bash -c "grep -c 'get_client_querystr: SELECT EXISTS(SELECT domain from vw_blacklist WHERE domain = ? AND group_id IN (4));' /var/log/pihole-FTL.log"
  printf "%s\n" "${lines[@]}"
  [[ ${lines[0]} != "0" ]]
  run bash -c "grep -c 'get_client_querystr: SELECT EXISTS(SELECT domain from vw_gravity WHERE domain = ? AND group_id IN (4));' /var/log/pihole-FTL.log"
  printf "%s\n" "${lines[@]}"
  [[ ${lines[0]} != "0" ]]
  run bash -c "grep -c 'Regex whitelist ([[:digit:]]*, DB ID [[:digit:]]*) .* NOT ENABLED for client 127.0.0.5' /var/log/pihole-FTL.log"
  printf "%s\n" "${lines[@]}"
  [[ ${lines[0]} == "2" ]]
  run bash -c "grep -c 'Regex blacklist ([[:digit:]]*, DB ID [[:digit:]]*) .* NOT ENABLED for client 127.0.0.5' /var/log/pihole-FTL.log"
  printf "%s\n" "${lines[@]}"
  [[ ${lines[0]} == "1" ]]
}

@test "Client 6: Client is recognized by interface name" {
  run bash -c "dig TXT CHAOS version.bind -b 127.0.0.6 @127.0.0.1 +short"
  run sleep 0.1
  run bash -c "grep -c \"Found database hardware address 127.0.0.6 -> 00:11:22:33:44:55\" /var/log/pihole-FTL.log"
  printf "%s\n" "${lines[@]}"
  [[ ${lines[0]} == "1" ]]
  run bash -c "grep -c \"There is no record for 00:11:22:33:44:55 in the client table\" /var/log/pihole-FTL.log"
  printf "%s\n" "${lines[@]}"
  [[ ${lines[0]} == "1" ]]
  run bash -c "grep -c \"Found database interface 127.0.0.6 -> enp0s123\" /var/log/pihole-FTL.log"
  printf "%s\n" "${lines[@]}"
  [[ ${lines[0]} == "1" ]]
  run bash -c "grep -c \"Gravity database: Client 00:11:22:33:44:55 found (identified by interface enp0s123). Using groups (5)\" /var/log/pihole-FTL.log"
  printf "%s\n" "${lines[@]}"
  [[ ${lines[0]} == "1" ]]
  run bash -c "grep -c 'Regex blacklist: Querying groups for client 127.0.0.6: \"SELECT id from vw_regex_blacklist WHERE group_id IN (5);\"' /var/log/pihole-FTL.log"
  printf "%s\n" "${lines[@]}"
  [[ ${lines[0]} == "1" ]]
  run bash -c "grep -c 'Regex whitelist: Querying groups for client 127.0.0.6: \"SELECT id from vw_regex_whitelist WHERE group_id IN (5);\"' /var/log/pihole-FTL.log"
  printf "%s\n" "${lines[@]}"
  [[ ${lines[0]} == "1" ]]
  run bash -c "grep -c 'get_client_querystr: SELECT EXISTS(SELECT domain from vw_whitelist WHERE domain = ? AND group_id IN (5));' /var/log/pihole-FTL.log"
  printf "%s\n" "${lines[@]}"
  [[ ${lines[0]} == "1" ]]
  run bash -c "grep -c 'get_client_querystr: SELECT EXISTS(SELECT domain from vw_blacklist WHERE domain = ? AND group_id IN (5));' /var/log/pihole-FTL.log"
  printf "%s\n" "${lines[@]}"
  [[ ${lines[0]} == "1" ]]
  run bash -c "grep -c 'get_client_querystr: SELECT EXISTS(SELECT domain from vw_gravity WHERE domain = ? AND group_id IN (5));' /var/log/pihole-FTL.log"
  printf "%s\n" "${lines[@]}"
  [[ ${lines[0]} == "1" ]]
  run bash -c "grep -c 'Regex whitelist ([[:digit:]]*, DB ID [[:digit:]]*) .* NOT ENABLED for client 127.0.0.6' /var/log/pihole-FTL.log"
  printf "%s\n" "${lines[@]}"
  [[ ${lines[0]} == "2" ]]
  run bash -c "grep -c 'Regex blacklist ([[:digit:]]*, DB ID [[:digit:]]*) .* NOT ENABLED for client 127.0.0.6' /var/log/pihole-FTL.log"
  printf "%s\n" "${lines[@]}"
  [[ ${lines[0]} == "1" ]]
}

@test "Google.com (A) is not blocked" {
  run bash -c "dig A google.com @127.0.0.1 +short"
  printf "%s\n" "${lines[@]}"
  [[ ${lines[0]} != "0.0.0.0" ]]
}

@test "Google.com (AAAA) is not blocked (TCP query)" {
  run bash -c "dig AAAA google.com @127.0.0.1 +short +tcp"
  printf "%s\n" "${lines[@]}"
  [[ ${lines[0]} != "::" ]]
}

@test "Known host is resolved as expected" {
  run bash -c "dig ftl.pi-hole.net @127.0.0.1 +short"
  printf "%s\n" "${lines[@]}"
  [[ ${lines[0]} == "139.59.170.52" ]]
  [[ ${lines[1]} == "" ]]
}

@test "Statistics as expected" {
  run bash -c 'echo ">stats >quit" | nc -v 127.0.0.1 4711'
  printf "%s\n" "${lines[@]}"
  [[ ${lines[1]} == "domains_being_blocked 3" ]]
  [[ ${lines[2]} == "dns_queries_today 25" ]]
  [[ ${lines[3]} == "ads_blocked_today 6" ]]
  [[ ${lines[4]} == "ads_percentage_today 24.000000" ]]
  [[ ${lines[5]} == "unique_domains 12" ]]
  [[ ${lines[6]} == "queries_forwarded 9" ]]
  [[ ${lines[7]} == "queries_cached 10" ]]
  # Clients ever seen is commented out as CircleCI may have
  # more devices in its ARP cache so testing against a fixed
  # number of clients may not work in all cases
  #[[ ${lines[8]} == "clients_ever_seen 3" ]]
  #[[ ${lines[9]} == "unique_clients 3" ]]
  [[ ${lines[10]} == "dns_queries_all_types 25" ]]
  [[ ${lines[11]} == "reply_NODATA 0" ]]
  [[ ${lines[12]} == "reply_NXDOMAIN 0" ]]
  [[ ${lines[13]} == "reply_CNAME 0" ]]
  [[ ${lines[14]} == "reply_IP 20" ]]
  [[ ${lines[15]} == "privacy_level 0" ]]
  [[ ${lines[16]} == "status enabled" ]]
  [[ ${lines[17]} == "" ]]
}

# Here and below: It is not meaningful to assume a particular order
# here as the values are sorted before output. It is unpredictable in
# which order they may come out. While this has always been the same
# when compiling for glibc, the new musl build reveals that another
# library may have a different interpretation here.

@test "Top Clients" {
  run bash -c 'echo ">top-clients >quit" | nc -v 127.0.0.1 4711'
  printf "%s\n" "${lines[@]}"
  [[ ${lines[1]} == "0 15 127.0.0.1 "* ]]
  [[ ${lines[2]} == "1 4 127.0.0.3 "* ]]
  [[ ${lines[3]} == "2 3 127.0.0.2 "* ]]
  [[ ${lines[4]} == "3 1 superclient-0 some-superclient" ]]
  [[ ${lines[5]} == "4 1 127.0.0.4 "* ]]
  [[ ${lines[6]} == "5 1 127.0.0.5 "* ]]
  [[ ${lines[7]} == "" ]]
}

@test "Top Domains" {
  run bash -c 'echo ">top-domains (20) >quit" | nc -v 127.0.0.1 4711'
  printf "%s\n" "${lines[@]}"
  [[ "${lines[@]}" == *" 4 version.bind"* ]]
  [[ "${lines[@]}" == *" 4 regex1.test.pi-hole.net"* ]]
  [[ "${lines[@]}" == *" 2 google.com"* ]]
  [[ "${lines[@]}" == *" 2 blacklist-blocked.test.pi-hole.net"* ]]
  [[ "${lines[@]}" == *" 2 discourse.pi-hole.net"* ]]
  [[ "${lines[@]}" == *" 1 version.ftl"* ]]
  [[ "${lines[@]}" == *" 1 whitelisted.test.pi-hole.net"* ]]
  [[ "${lines[@]}" == *" 1 regexa.test.pi-hole.net"* ]]
  [[ "${lines[@]}" == *" 1 regex2.test.pi-hole.net"* ]]
  [[ "${lines[@]}" == *" 1 ftl.pi-hole.net"* ]]
  [[ "${lines[11]}" == "" ]]
}

@test "Top Ads" {
  run bash -c 'echo ">top-ads (20) >quit" | nc -v 127.0.0.1 4711'
  printf "%s\n" "${lines[@]}"
  [[ "${lines[@]}" == *" 2 gravity-blocked.test.pi-hole.net"* ]]
  [[ "${lines[@]}" == *" 1 blacklist-blocked.test.pi-hole.net"* ]]
  [[ "${lines[@]}" == *" 1 whitelisted.test.pi-hole.net"* ]]
  [[ "${lines[@]}" == *" 1 regex5.test.pi-hole.net"* ]]
  [[ "${lines[@]}" == *" 1 regex1.test.pi-hole.net"* ]]
  [[ ${lines[6]} == "" ]]
}

@test "Domain auditing, approved domains are not shown" {
  run bash -c 'echo ">top-domains for audit >quit" | nc -v 127.0.0.1 4711'
  printf "%s\n" "${lines[@]}"
  [[ ${lines[@]} != *"google.com"* ]]
}

@test "Upstream Destinations reported correctly" {
  run bash -c 'echo ">forward-dest >quit" | nc -v 127.0.0.1 4711'
  printf "%s\n" "${lines[@]}"
  [[ ${lines[1]} == "-2 24.00 blocklist blocklist" ]]
  [[ ${lines[2]} == "-1 40.00 cache cache" ]]
  [[ ${lines[3]} == "0 36.00 "* ]]
  [[ ${lines[4]} == "" ]]
}

@test "Query Types reported correctly" {
  run bash -c 'echo ">querytypes >quit" | nc -v 127.0.0.1 4711'
  printf "%s\n" "${lines[@]}"
  [[ ${lines[1]} == "A (IPv4): 76.00" ]]
  [[ ${lines[2]} == "AAAA (IPv6): 4.00" ]]
  [[ ${lines[3]} == "ANY: 0.00" ]]
  [[ ${lines[4]} == "SRV: 0.00" ]]
  [[ ${lines[5]} == "SOA: 0.00" ]]
  [[ ${lines[6]} == "PTR: 0.00" ]]
  [[ ${lines[7]} == "TXT: 20.00" ]]
  [[ ${lines[8]} == "NAPTR: 0.00" ]]
  [[ ${lines[9]} == "MX: 0.00" ]]
  [[ ${lines[10]} == "DS: 0.00" ]]
  [[ ${lines[11]} == "RRSIG: 0.00" ]]
  [[ ${lines[12]} == "DNSKEY: 0.00" ]]
  [[ ${lines[13]} == "OTHER: 0.00" ]]
  [[ ${lines[14]} == "" ]]
}

# Here and below: Acknowledge that there might be a host name after
# the IP address of the client (..."*"...)

@test "Get all queries shows expected content" {
  run bash -c 'echo ">getallqueries >quit" | nc -v 127.0.0.1 4711'
  printf "%s\n" "${lines[@]}"
  [[ ${lines[1]} == *"TXT version.ftl 127.0.0.1 3 0 6"* ]]
  [[ ${lines[2]} == *"TXT version.bind 127.0.0.1 3 0 6"* ]]
  [[ ${lines[3]} == *"A blacklist-blocked.test.pi-hole.net 127.0.0.1 5 0 4"* ]]
  [[ ${lines[4]} == *"A gravity-blocked.test.pi-hole.net 127.0.0.1 1 0 4"* ]]
  [[ ${lines[5]} == *"A gravity-blocked.test.pi-hole.net 127.0.0.1 1 0 4"* ]]
  [[ ${lines[6]} == *"A whitelisted.test.pi-hole.net 127.0.0.1 2 0 4"* ]]
  [[ ${lines[7]} == *"A discourse.pi-hole.net 127.0.0.1 2 0 4"* ]]
  [[ ${lines[8]} == *"A regex5.test.pi-hole.net 127.0.0.1 4 0 4"* ]]
  [[ ${lines[9]} == *"A regexa.test.pi-hole.net 127.0.0.1 2 0 4"* ]]
  [[ ${lines[10]} == *"A regex1.test.pi-hole.net 127.0.0.1 2 0 4"* ]]
  [[ ${lines[11]} == *"A regex2.test.pi-hole.net 127.0.0.1 2 0 4"* ]]
  [[ ${lines[12]} == *"A whitelisted.test.pi-hole.net 127.0.0.2 1 0 4"* ]]
  [[ ${lines[13]} == *"A regex1.test.pi-hole.net 127.0.0.2 4 0 4"* ]]
  [[ ${lines[14]} == *"A regex1.test.pi-hole.net 127.0.0.1 3 0 4"* ]]
  [[ ${lines[15]} == *"A regex1.test.pi-hole.net 127.0.0.3 3 0 4"* ]]
  [[ ${lines[16]} == *"A blacklist-blocked.test.pi-hole.net 127.0.0.2 2 0 4"* ]]
  [[ ${lines[17]} == *"A blacklist-blocked.test.pi-hole.net 127.0.0.3 3 0 4"* ]]
  [[ ${lines[18]} == *"A regex1.test.pi-hole.net 127.0.0.3 3 0 4"* ]]
  [[ ${lines[19]} == *"A discourse.pi-hole.net 127.0.0.3 3 0 4"* ]]
  [[ ${lines[20]} == *"TXT version.bind 127.0.0.4 3 0 6"* ]]
  [[ ${lines[21]} == *"TXT version.bind 127.0.0.5 3 0 6"* ]]
  [[ ${lines[22]} == *"TXT version.bind 127.0.0.6 3 0 6"* ]]
  [[ ${lines[23]} == *"A google.com 127.0.0.1 2 0 4"* ]]
  [[ ${lines[24]} == *"AAAA google.com 127.0.0.1 2 0 4"* ]]
  [[ ${lines[25]} == *"A ftl.pi-hole.net 127.0.0.1 2 0 4"* ]]
  [[ ${lines[26]} == "" ]]
}

@test "Get all queries (domain filtered) shows expected content" {
  run bash -c 'echo ">getallqueries-domain regexa.test.pi-hole.net >quit" | nc -v 127.0.0.1 4711'
  printf "%s\n" "${lines[@]}"
  [[ ${lines[1]} == *"A regexa.test.pi-hole.net "?*" 2 0 4"* ]]
  [[ ${lines[2]} == "" ]]
}

@test "Get all queries (domain + number filtered) shows expected content" {
  run bash -c 'echo ">getallqueries-domain regexa.test.pi-hole.net (20) >quit" | nc -v 127.0.0.1 4711'
  printf "%s\n" "${lines[@]}"
  [[ ${lines[1]} == *"A regexa.test.pi-hole.net "?*" 2 0 4"* ]]
  [[ ${lines[2]} == "" ]]
}

@test "Get all queries (client filtered) shows expected content" {
  run bash -c 'echo ">getallqueries-client 127.0.0.1 >quit" | nc -v 127.0.0.1 4711'
  printf "%s\n" "${lines[@]}"
  [[ ${lines[1]} == *"TXT version.ftl 127.0.0.1 3 0 6"* ]]
  [[ ${lines[2]} == *"TXT version.bind 127.0.0.1 3 0 6"* ]]
  [[ ${lines[3]} == *"A blacklist-blocked.test.pi-hole.net 127.0.0.1 5 0 4"* ]]
  [[ ${lines[4]} == *"A gravity-blocked.test.pi-hole.net 127.0.0.1 1 0 4"* ]]
  [[ ${lines[5]} == *"A gravity-blocked.test.pi-hole.net 127.0.0.1 1 0 4"* ]]
  [[ ${lines[6]} == *"A whitelisted.test.pi-hole.net 127.0.0.1 2 0 4"* ]]
  [[ ${lines[7]} == *"A discourse.pi-hole.net 127.0.0.1 2 0 4"* ]]
  [[ ${lines[8]} == *"A regex5.test.pi-hole.net 127.0.0.1 4 0 4"* ]]
  [[ ${lines[9]} == *"A regexa.test.pi-hole.net 127.0.0.1 2 0 4"* ]]
  [[ ${lines[10]} == *"A regex1.test.pi-hole.net 127.0.0.1 2 0 4"* ]]
  [[ ${lines[11]} == *"A regex2.test.pi-hole.net 127.0.0.1 2 0 4"* ]]
  [[ ${lines[12]} == *"A regex1.test.pi-hole.net 127.0.0.1 3 0 4"* ]]
  [[ ${lines[13]} == *"A google.com 127.0.0.1 2 0 4"* ]]
  [[ ${lines[14]} == *"AAAA google.com 127.0.0.1 2 0 4"* ]]
  [[ ${lines[15]} == *"A ftl.pi-hole.net 127.0.0.1 2 0 4"* ]]
  [[ ${lines[16]} == "" ]]
}

@test "Get all queries (client + number filtered) shows expected content" {
  run bash -c 'echo ">getallqueries-client 127.0.0.1 (2) >quit" | nc -v 127.0.0.1 4711'
  printf "%s\n" "${lines[@]}"
  [[ ${lines[1]} == *"AAAA google.com 127.0.0.1 2 0 4"* ]]
  [[ ${lines[2]} == *"A ftl.pi-hole.net 127.0.0.1 2 0 4"* ]]
  [[ ${lines[3]} == "" ]]
}

@test "Recent blocked shows expected content" {
  run bash -c 'echo ">recentBlocked >quit" | nc -v 127.0.0.1 4711'
  printf "%s\n" "${lines[@]}"
  [[ ${lines[1]} == "regex1.test.pi-hole.net" ]]
  [[ ${lines[2]} == "" ]]
}

@test "pihole-FTL.db schema is as expected" {
  run bash -c 'sqlite3 /etc/pihole/pihole-FTL.db .dump'
  printf "%s\n" "${lines[@]}"
  [[ "${lines[@]}" == *"CREATE TABLE queries (id INTEGER PRIMARY KEY AUTOINCREMENT, timestamp INTEGER NOT NULL, type INTEGER NOT NULL, status INTEGER NOT NULL, domain TEXT NOT NULL, client TEXT NOT NULL, forward TEXT, additional_info TEXT);"* ]]
  [[ "${lines[@]}" == *"CREATE TABLE ftl (id INTEGER PRIMARY KEY NOT NULL, value BLOB NOT NULL);"* ]]
  [[ "${lines[@]}" == *"CREATE TABLE counters (id INTEGER PRIMARY KEY NOT NULL, value INTEGER NOT NULL);"* ]]
  [[ "${lines[@]}" == *"CREATE TABLE IF NOT EXISTS \"network\" (id INTEGER PRIMARY KEY NOT NULL, hwaddr TEXT UNIQUE NOT NULL, interface TEXT NOT NULL, firstSeen INTEGER NOT NULL, lastQuery INTEGER NOT NULL, numQueries INTEGER NOT NULL, macVendor TEXT, superclient_id INTEGER);"* ]]
  [[ "${lines[@]}" == *"CREATE TABLE IF NOT EXISTS \"network_addresses\" (network_id INTEGER NOT NULL, ip TEXT UNIQUE NOT NULL, lastSeen INTEGER NOT NULL DEFAULT (cast(strftime('%s', 'now') as int)), name TEXT, nameUpdated INTEGER, FOREIGN KEY(network_id) REFERENCES network(id));"* ]]
  [[ "${lines[@]}" == *"CREATE INDEX idx_queries_timestamps ON queries (timestamp);"* ]]
  [[ "${lines[@]}" == *"CREATE TABLE superclient (id INTEGER PRIMARY KEY NOT NULL, name TEXT NOT NULL, comment TEXT);"* ]]
  # Depending on the version of sqlite3, ftl can be enquoted or not...
  [[ "${lines[@]}" == *"INSERT INTO"?*"ftl"?*"VALUES(0,9);"* ]]
}

@test "Ownership, permissions and type of pihole-FTL.db correct" {
  run bash -c 'ls -l /etc/pihole/pihole-FTL.db'
  printf "%s\n" "${lines[@]}"
  # Depending on the shell (x86_64-musl is built on busybox) there can be one or multiple spaces between user and group
  [[ ${lines[0]} == *"pihole"?*"pihole"* ]]
  [[ ${lines[0]} == "-rw-r--r--"* ]]
  run bash -c 'file /etc/pihole/pihole-FTL.db'
  printf "%s\n" "${lines[@]}"
  [[ ${lines[0]} == "/etc/pihole/pihole-FTL.db: SQLite 3.x database"* ]]
}

@test "Test fail on invalid CLI argument" {
  run bash -c '/home/pihole/pihole-FTL abc'
  printf "%s\n" "${lines[@]}"
  [[ ${lines[0]} == "pihole-FTL: invalid option -- 'abc'" ]]
  [[ ${lines[1]} == "Try '/home/pihole/pihole-FTL --help' for more information" ]]
}

@test "Help CLI argument return help text" {
  run bash -c '/home/pihole/pihole-FTL help'
  printf "%s\n" "${lines[@]}"
  [[ ${lines[0]} == "pihole-FTL - The Pi-hole FTL engine" ]]
  [[ ${lines[3]} == "Available arguments:" ]]
}

@test "No WARNING messages in pihole-FTL.log (besides known capability issues)" {
  run bash -c 'grep "WARNING" /var/log/pihole-FTL.log | grep -c -v -E "CAP_NET_ADMIN|CAP_NET_RAW|CAP_SYS_NICE"'
  printf "%s\n" "${lines[@]}"
  [[ ${lines[0]} == "0" ]]
}

@test "No ERROR messages in pihole-FTL.log" {
  run bash -c 'grep -c "ERROR" /var/log/pihole-FTL.log'
  printf "%s\n" "${lines[@]}"
  [[ ${lines[0]} == "0" ]]
}

@test "No FATAL messages in pihole-FTL.log" {
  run bash -c 'grep -c "FATAL:" /var/log/pihole-FTL.log'
  printf "%s\n" "${lines[@]}"
  [[ ${lines[0]} == "0" ]]
}

# Regex tests
@test "Compiled blacklist regex as expected" {
  run bash -c 'grep -c "Compiling blacklist regex 0 (DB ID 6): regex\[0-9\].test.pi-hole.net" /var/log/pihole-FTL.log'
  printf "%s\n" "${lines[@]}"
  [[ ${lines[0]} == "1" ]]
}

@test "Compiled whitelist regex as expected" {
  run bash -c 'grep -c "Compiling whitelist regex 0 (DB ID 3): regex2" /var/log/pihole-FTL.log'
  printf "%s\n" "${lines[@]}"
  [[ ${lines[0]} == "1" ]]
  run bash -c 'grep -c "Compiling whitelist regex 1 (DB ID 4): discourse" /var/log/pihole-FTL.log'
  printf "%s\n" "${lines[@]}"
  [[ ${lines[0]} == "1" ]]
}

@test "Regex Test 1: \"regex7.test.pi-hole.net\" vs. [database regex]: MATCH" {
  run bash -c './pihole-FTL regex-test "regex7.test.pi-hole.net"'
  printf "%s\n" "${lines[@]}"
  [[ $status == 0 ]]
}

@test "Regex Test 2: \"a\" vs. \"a\": MATCH" {
  run bash -c './pihole-FTL regex-test "a" "a"'
  printf "%s\n" "${lines[@]}"
  [[ $status == 0 ]]
}

@test "Regex Test 3: \"aa\" vs. \"^[a-z]{1,3}$\": MATCH" {
  run bash -c './pihole-FTL regex-test "aa" "^[a-z]{1,3}$"'
  printf "%s\n" "${lines[@]}"
  [[ $status == 0 ]]
}

@test "Regex Test 4: \"aaaa\" vs. \"^[a-z]{1,3}$\": NO MATCH" {
  run bash -c './pihole-FTL regex-test "aaaa" "^[a-z]{1,3}$"'
  printf "%s\n" "${lines[@]}"
  [[ $status == 2 ]]
}

@test "Regex Test 5: \"aa\" vs. \"^a(?#some comment)a$\": MATCH (comments)" {
  run bash -c './pihole-FTL regex-test "aa" "^a(?#some comment)a$"'
  printf "%s\n" "${lines[@]}"
  [[ $status == 0 ]]
}

@test "Regex Test 6: \"abc.abc\" vs. \"([a-z]*)\.\1\": MATCH" {
  run bash -c './pihole-FTL regex-test "abc.abc" "([a-z]*)\.\1"'
  printf "%s\n" "${lines[@]}"
  [[ $status == 0 ]]
}

@test "Regex Test 7: Complex character set: MATCH" {
  run bash -c './pihole-FTL regex-test "__abc#LMN012$x%yz789*" "[[:digit:]a-z#$%]+"'
  printf "%s\n" "${lines[@]}"
  [[ $status == 0 ]]
}

@test "Regex Test 8: Range expression: MATCH" {
  run bash -c './pihole-FTL regex-test "!ABC-./XYZ~" "[--Z]+"'
  printf "%s\n" "${lines[@]}"
  [[ $status == 0 ]]
}

@test "Regex Test 9: Back reference: \"aabc\" vs. \"(a)\1{1,2}\": MATCH" {
  run bash -c './pihole-FTL regex-test "aabc" "(a)\1{1,2}"'
  printf "%s\n" "${lines[@]}"
  [[ $status == 0 ]]
}

@test "Regex Test 10: Back reference: \"foo\" vs. \"(.)\1$\": MATCH" {
  run bash -c './pihole-FTL regex-test "foo" "(.)\1$"'
  printf "%s\n" "${lines[@]}"
  [[ $status == 0 ]]
}

@test "Regex Test 11: Back reference: \"foox\" vs. \"(.)\1$\": NO MATCH" {
  run bash -c './pihole-FTL regex-test "foox" "(.)\1$"'
  printf "%s\n" "${lines[@]}"
  [[ $status == 2 ]]
}

@test "Regex Test 12: Back reference: \"1234512345\" vs. \"([0-9]{5})\1\": MATCH" {
  run bash -c './pihole-FTL regex-test "1234512345" "([0-9]{5})\1"'
  printf "%s\n" "${lines[@]}"
  [[ $status == 0 ]]
}

@test "Regex Test 13: Back reference: \"12345\" vs. \"([0-9]{5})\1\": NO MATCH" {
  run bash -c './pihole-FTL regex-test "12345" "([0-9]{5})\1"'
  printf "%s\n" "${lines[@]}"
  [[ $status == 2 ]]
}

@test "Regex Test 14: Complex back reference: MATCH" {
  run bash -c './pihole-FTL regex-test "cat.foo.dog---cat%dog!foo" "(cat)\.(foo)\.(dog)---\1%\3!\2"'
  printf "%s\n" "${lines[@]}"
  [[ $status == 0 ]]
}

@test "Regex Test 15: Approximate matching, 0 errors: MATCH" {
  run bash -c './pihole-FTL regex-test "foobarzap" "foo(bar){~1}zap"'
  printf "%s\n" "${lines[@]}"
  [[ $status == 0 ]]
}

@test "Regex Test 16: Approximate matching, 1 error (inside fault-tolerant area): MATCH" {
  run bash -c './pihole-FTL regex-test "foobrzap" "foo(bar){~1}zap"'
  printf "%s\n" "${lines[@]}"
  [[ $status == 0 ]]
}

@test "Regex Test 17: Approximate matching, 1 error (outside fault-tolert area): NO MATCH" {
  run bash -c './pihole-FTL regex-test "foxbrazap" "foo(bar){~1}zap"'
  printf "%s\n" "${lines[@]}"
  [[ $status == 2 ]]
}

@test "Regex Test 18: Approximate matching, 0 global errors: MATCH" {
  run bash -c './pihole-FTL regex-test "foobar" "^(foobar){~1}$"'
  printf "%s\n" "${lines[@]}"
  [[ $status == 0 ]]
}

@test "Regex Test 19: Approximate matching, 1 global error: MATCH" {
  run bash -c './pihole-FTL regex-test "cfoobar" "^(foobar){~1}$"'
  printf "%s\n" "${lines[@]}"
  [[ $status == 0 ]]
}

@test "Regex Test 20: Approximate matching, 2 global errors: NO MATCH" {
  run bash -c './pihole-FTL regex-test "ccfoobar" "^(foobar){~1}$"'
  printf "%s\n" "${lines[@]}"
  [[ $status == 2 ]]
}

@test "Regex Test 21: Approximate matching, insert + substitute: MATCH" {
  run bash -c './pihole-FTL regex-test "oobargoobaploowap" "(foobar){+2#2~2}"'
  printf "%s\n" "${lines[@]}"
  [[ $status == 0 ]]
}

@test "Regex Test 22: Approximate matching, insert + delete: MATCH" {
  run bash -c './pihole-FTL regex-test "3oifaowefbaoraofuiebofasebfaobfaorfeoaro" "(foobar){+1 -2}"'
  printf "%s\n" "${lines[@]}"
  [[ $status == 0 ]]
}

@test "Regex Test 23: Approximate matching, insert + delete (insufficient): NO MATCH" {
  run bash -c './pihole-FTL regex-test "3oifaowefbaoraofuiebofasebfaobfaorfeoaro" "(foobar){+1 -1}"'
  printf "%s\n" "${lines[@]}"
  [[ $status == 2 ]]
}

@test "Regex Test 24: Useful hint for invalid regular expression \"f{x}\": Invalid contents of {}" {
  run bash -c './pihole-FTL regex-test "fbcdn.net" "f{x}"'
  printf "%s\n" "${lines[@]}"
  [[ ${lines[1]} == "REGEX WARNING: Invalid regex CLI filter \"f{x}\": Invalid contents of {}" ]]
  [[ $status == 1 ]]
}

@test "Regex Test 25: Useful hint for invalid regular expression \"a**\": Invalid use of repetition operators" {
  run bash -c './pihole-FTL regex-test "fbcdn.net" "a**"'
  printf "%s\n" "${lines[@]}"
  [[ ${lines[1]} == "REGEX WARNING: Invalid regex CLI filter \"a**\": Invalid use of repetition operators" ]]
  [[ $status == 1 ]]
}

@test "Regex Test 26: Useful hint for invalid regular expression \"x\\\": Trailing backslash" {
  run bash -c './pihole-FTL regex-test "fbcdn.net" "x\\"'
  printf "%s\n" "${lines[@]}"
  [[ ${lines[1]} == "REGEX WARNING: Invalid regex CLI filter \"x\\\": Trailing backslash" ]]
  [[ $status == 1 ]]
}

@test "Regex Test 27: Useful hint for invalid regular expression \"[\": Missing ']'" {
  run bash -c './pihole-FTL regex-test "fbcdn.net" "["'
  printf "%s\n" "${lines[@]}"
  [[ ${lines[1]} == "REGEX WARNING: Invalid regex CLI filter \"[\": Missing ']'" ]]
  [[ $status == 1 ]]
}

@test "Regex Test 28: Useful hint for invalid regular expression \"(\": Missing ')'" {
  run bash -c './pihole-FTL regex-test "fbcdn.net" "("'
  printf "%s\n" "${lines[@]}"
  [[ ${lines[1]} == "REGEX WARNING: Invalid regex CLI filter \"(\": Missing ')'" ]]
  [[ $status == 1 ]]
}

@test "Regex Test 29: Useful hint for invalid regular expression \"{1\": Missing '}'" {
  run bash -c './pihole-FTL regex-test "fbcdn.net" "{1"'
  printf "%s\n" "${lines[@]}"
  [[ ${lines[1]} == "REGEX WARNING: Invalid regex CLI filter \"{1\": Missing '}'" ]]
  [[ $status == 1 ]]
}

@test "Regex Test 30: Useful hint for invalid regular expression \"[[.foo.]]\": Unknown collating element" {
  run bash -c './pihole-FTL regex-test "fbcdn.net" "[[.foo.]]"'
  printf "%s\n" "${lines[@]}"
  [[ ${lines[1]} == "REGEX WARNING: Invalid regex CLI filter \"[[.foo.]]\": Unknown collating element" ]]
  [[ $status == 1 ]]
}

@test "Regex Test 31: Useful hint for invalid regular expression \"[[:foobar:]]\": Unknown character class name" {
  run bash -c './pihole-FTL regex-test "fbcdn.net" "[[:foobar:]]"'
  printf "%s\n" "${lines[@]}"
  [[ ${lines[1]} == "REGEX WARNING: Invalid regex CLI filter \"[[:foobar:]]\": Unknown character class name" ]]
  [[ $status == 1 ]]
}

@test "Regex Test 32: Useful hint for invalid regular expression \"(a)\\2\": Invalid back reference" {
  run bash -c './pihole-FTL regex-test "fbcdn.net" "(a)\\2"'
  printf "%s\n" "${lines[@]}"
  [[ ${lines[1]} == "REGEX WARNING: Invalid regex CLI filter \"(a)\\2\": Invalid back reference" ]]
  [[ $status == 1 ]]
}

@test "Regex Test 33: Useful hint for invalid regular expression \"[g-1]\": Invalid character range" {
  run bash -c './pihole-FTL regex-test "fbcdn.net" "[g-1]"'
  printf "%s\n" "${lines[@]}"
  [[ ${lines[1]} == "REGEX WARNING: Invalid regex CLI filter \"[g-1]\": Invalid character range" ]]
  [[ $status == 1 ]]
}

@test "Regex Test 34: Quiet mode: Match = Return code 0, nothing else" {
  run bash -c './pihole-FTL -q regex-test "fbcdn.net" "f"'
  printf "%s\n" "${lines[@]}"
  [[ $status == 0 ]]
}

@test "Regex Test 35: Quiet mode: Invalid regex = Return code 1, with error message" {
  run bash -c './pihole-FTL -q regex-test "fbcdn.net" "g{x}"'
  printf "%s\n" "${lines[@]}"
  [[ ${lines[0]} == "REGEX WARNING: Invalid regex CLI filter \"g{x}\": Invalid contents of {}" ]]
  [[ $status == 1 ]]
}

@test "Regex Test 36: Quiet mode: No Match = Return code 2, nothing else" {
  run bash -c './pihole-FTL -q regex-test "fbcdn.net" "g"'
  printf "%s\n" "${lines[@]}"
  [[ $status == 2 ]]
}

@test "Regex Test 37: Option \"^localhost$;querytype=A\" working as expected (ONLY matching A queries)" {
  run bash -c 'sqlite3 /etc/pihole/gravity.db "INSERT INTO domainlist (type,domain) VALUES (3,\"^localhost$;querytype=A\");"'
  printf "sqlite3 INSERT: %s\n" "${lines[@]}"
  [[ $status == 0 ]]
  run bash -c 'kill -RTMIN $(pidof -s pihole-FTL); sleep 1'
  printf "reload: %s\n" "${lines[@]}"
  [[ $status == 0 ]]
  run sleep 2
  run bash -c 'dig A localhost @127.0.0.1 +short'
  printf "dig A: %s\n" "${lines[@]}"
  [[ ${lines[0]} == "0.0.0.0" ]]
  run bash -c 'dig AAAA localhost @127.0.0.1 +short'
  printf "dig AAAA: %s\n" "${lines[@]}"
  [[ ${lines[0]} != "::" ]]
  run bash -c 'sqlite3 /etc/pihole/gravity.db "DELETE FROM domainlist WHERE domain = \"^localhost$;querytype=A\";"'
  printf "sqlite3 DELETE: %s\n" "${lines[@]}"
  [[ $status == 0 ]]
  run bash -c 'kill -RTMIN $(pidof -s pihole-FTL)'
  printf "reload: %s\n" "${lines[@]}"
  [[ $status == 0 ]]
  run sleep 2
}

@test "Regex Test 38: Option \"^localhost$;querytype=!A\" working as expected (NOT matching A queries)" {
  run bash -c 'sqlite3 /etc/pihole/gravity.db "INSERT INTO domainlist (type,domain) VALUES (3,\"^localhost$;querytype=!A\");"'
  printf "sqlite3 INSERT: %s\n" "${lines[@]}"
  [[ $status == 0 ]]
  run bash -c 'kill -RTMIN $(pidof -s pihole-FTL); sleep 1'
  printf "reload: %s\n" "${lines[@]}"
  [[ $status == 0 ]]
  run sleep 2
  run bash -c 'dig A localhost @127.0.0.1 +short'
  printf "dig A: %s\n" "${lines[@]}"
  [[ ${lines[0]} != "0.0.0.0" ]]
  run bash -c 'dig AAAA localhost @127.0.0.1 +short'
  printf "dig AAAA: %s\n" "${lines[@]}"
  [[ ${lines[0]} == "::" ]]
  run bash -c 'sqlite3 /etc/pihole/gravity.db "DELETE FROM domainlist WHERE domain = \"^localhost$;querytype=!A\";"'
  printf "sqlite3 DELETE: %s\n" "${lines[@]}"
  [[ $status == 0 ]]
  run bash -c 'kill -RTMIN $(pidof -s pihole-FTL)'
  printf "reload: %s\n" "${lines[@]}"
  [[ $status == 0 ]]
  run sleep 2
}

@test "Regex Test 39: Option \";invert\" working as expected (match is inverted)" {
  run bash -c './pihole-FTL -q regex-test "f" "g;invert"'
  printf "%s\n" "${lines[@]}"
  [[ $status == 0 ]]
  run bash -c './pihole-FTL -q regex-test "g" "g;invert"'
  printf "%s\n" "${lines[@]}"
  [[ $status == 2 ]]
}

@test "Regex Test 40: Option \";querytype\" sanity checks" {
  run bash -c './pihole-FTL regex-test "f" g\;querytype=!A\;querytype=A'
  printf "%s\n" "${lines[@]}"
  [[ $status == 2 ]]
  [[ ${lines[1]} == *"Overwriting previous querytype setting" ]]
}

# x86_64-musl is built on busybox which has a slightly different
# variant of ls displaying three, instead of one, spaces between the
# user and group names.

@test "Ownership and permissions of pihole-FTL.db correct" {
  run bash -c 'ls -l /etc/pihole/pihole-FTL.db'
  printf "%s\n" "${lines[@]}"
  [[ ${lines[0]} == *"pihole pihole"* || ${lines[0]} == *"pihole   pihole"* ]]
  [[ ${lines[0]} == "-rw-r--r--"* ]]
}

# "ldd" prints library dependencies and the used interpreter for a given program
#
# Dependencies on shared libraries are displayed like
#    libm.so.6 => /lib/x86_64-linux-gnu/libm.so.6 (0x00007fa7d28be000)
#
# In this test, we use ldd and check for the dependency arrow "=>" to check if
# our generated binary depends on shared libraries in the way we expect it to

@test "Dependence on shared libraries" {
  run bash -c 'ldd ./pihole-FTL'
  printf "%s\n" "${lines[@]}"
  [[ "${STATIC}" != "true" && "${lines[@]}" == *"=>"* ]] || \
  [[ "${STATIC}" == "true" && "${lines[@]}" != *"=>"* ]]
}

# "file" determines the file type of our generated binary
#
# We use its ability to test whether a specific interpreter is
# required by the given executable. What the interpreter is, is not
# really well documented in "man elf(5)", however, one can say that
# the interpreter is a program that finds and loads the shared
# libraries needed by a program, prepares the program to run, and then
# runs it.
#
# In this test, we use "file" to confirm the absence of the dependence
# on an interpreter for the static binary.

@test "Dependence on specific interpreter" {
  run bash -c 'file ./pihole-FTL'
  printf "%s\n" "${lines[@]}"
  [[ "${STATIC}" != "true" && "${lines[@]}" == *"interpreter"* ]] || \
  [[ "${STATIC}" == "true" && "${lines[@]}" != *"interpreter"* ]]
}

@test "Architecture is correctly reported on startup" {
  run bash -c 'grep "Compiled for" /var/log/pihole-FTL.log'
  printf "Output: %s\n\$CIRCLE_JOB: %s\nuname -m: %s\n" "${lines[@]:-not set}" "${CIRCLE_JOB:-not set}" "$(uname -m)"
  [[ ${lines[0]} == *"Compiled for ${CIRCLE_JOB:-$(uname -m)}"* ]]
}

@test "Building machine (CI) is reported on startup" {
  [[ ${CIRCLE_JOB} != "" ]] && compiled_str="on CI" || compiled_str="locally" && export compiled_str
  run bash -c 'grep "Compiled for" /var/log/pihole-FTL.log'
  printf "Output: %s\n\$CIRCLE_JOB: %s\n" "${lines[@]:-not set}" "${CIRCLE_JOB:-not set}"
  [[ ${lines[0]} == *"(compiled ${compiled_str})"* ]]
}

@test "Compiler version is correctly reported on startup" {
  compiler_version="$(${CC} --version | head -n1)" && export compiler_version
  run bash -c 'grep "Compiled for" /var/log/pihole-FTL.log'
  printf "Output: %s\n\$CC: %s\nVersion: %s\n" "${lines[@]:-not set}" "${CC:-not set}" "${compiler_version:-not set}"
  [[ ${lines[0]} == *"using ${compiler_version}"* ]]
}

@test "No errors on setting busy handlers for the databases" {
  run bash -c 'grep -c "Cannot set busy handler" /var/log/pihole-FTL.log'
  printf "%s\n" "${lines[@]}"
  [[ ${lines[0]} == "0" ]]
}

@test "Blocking status is correctly logged in pihole.log" {
  run bash -c 'grep -c "gravity blocked gravity-blocked.test.pi-hole.net is 0.0.0.0" /var/log/pihole.log'
  printf "%s\n" "${lines[@]}"
  [[ ${lines[0]} == "2" ]]
}

@test "Port file exists and contains expected API port" {
  run bash -c 'cat /run/pihole-FTL.port'
  printf "%s\n" "${lines[@]}"
  [[ ${lines[0]} == "4711" ]]
}

@test "EDNS(0) analysis working as expected" {
  # Get number of lines in the log before the test
  before="$(grep -c ^ /var/log/pihole-FTL.log)"

  # Run test command
  #                                  CLIENT SUBNET          COOKIE                       MAC HEX                     MAC TEXT                                          CPE-ID
  run bash -c 'dig localhost +short +subnet=192.168.1.1/32 +ednsopt=10:1122334455667788 +ednsopt=65001:000102030405 +ednsopt=65073:41413A42423A43433A44443A45453A4646 +ednsopt=65074:414243444546 @127.0.0.1'
  printf "%s\n" "${lines[@]}"
  [[ ${lines[0]} == "127.0.0.1" ]]
  [[ $status == 0 ]]

  # Get number of lines in the log after the test
  after="$(grep -c ^ /var/log/pihole-FTL.log)"

  # Extract relevant log lines
  log="$(sed -n "${before},${after}p" /var/log/pihole-FTL.log)"
  printf "%s\n" "${log}"

  # Start actual test
  run bash -c "grep -c \"EDNS(0) CLIENT SUBNET: 192.168.1.1/32\"" <<< "${log}"
  printf "%s\n" "${lines[@]}"
  [[ ${lines[0]} == "1" ]]
  run bash -c "grep -c \"EDNS(0) COOKIE (client-only): 1122334455667788\"" <<< "${log}"
  printf "%s\n" "${lines[@]}"
  [[ ${lines[0]} == "1" ]]
  run bash -c "grep -c \"EDNS(0) MAC address (BYTE format): 00:01:02:03:04:05\"" <<< "${log}"
  printf "%s\n" "${lines[@]}"
  [[ ${lines[0]} == "1" ]]
  run bash -c "grep -c \"EDNS(0) MAC address (TEXT format): AA:BB:CC:DD:EE:FF\"" <<< "${log}"
  printf "%s\n" "${lines[@]}"
  [[ ${lines[0]} == "1" ]]
  run bash -c "grep -c \"EDNS(0) CPE-ID (payload size 6): \\\"ABCDEF\\\" (0x41 0x42 0x43 0x44 0x45 0x46)\"" <<< "${log}"
  printf "%s\n" "${lines[@]}"
  [[ ${lines[0]} == "1" ]]
}

@test "EDNS(0) ECS can overwrite client address (IPv4)" {
  # Get number of lines in the log before the test
  before="$(grep -c ^ /var/log/pihole-FTL.log)"

  # Run test command
  run bash -c 'dig localhost +short +subnet=192.168.47.97/32 @127.0.0.1'
  printf "%s\n" "${lines[@]}"
  [[ ${lines[0]} == "127.0.0.1" ]]
  [[ $status == 0 ]]

  # Get number of lines in the log after the test
  after="$(grep -c ^ /var/log/pihole-FTL.log)"

  # Extract relevant log lines
  run bash -c "sed -n \"${before},${after}p\" /var/log/pihole-FTL.log"
  printf "%s\n" "${lines[@]}"
  [[ "${lines[@]}" == *"**** new UDP query[A] query \"localhost\" from lo:192.168.47.97 "* ]]
}

@test "EDNS(0) ECS can overwrite client address (IPv6)" {
  # Get number of lines in the log before the test
  before="$(grep -c ^ /var/log/pihole-FTL.log)"

  # Run test command
  run bash -c 'dig localhost +short +subnet=fe80::b167:af1e:968b:dead/128 @127.0.0.1'
  printf "%s\n" "${lines[@]}"
  [[ ${lines[0]} == "127.0.0.1" ]]
  [[ $status == 0 ]]

  # Get number of lines in the log after the test
  after="$(grep -c ^ /var/log/pihole-FTL.log)"

  # Extract relevant log lines
  run bash -c "sed -n \"${before},${after}p\" /var/log/pihole-FTL.log"
  printf "%s\n" "${lines[@]}"
  [[ "${lines[@]}" == *"**** new UDP query[A] query \"localhost\" from lo:fe80::b167:af1e:968b:dead "* ]]
}

<<<<<<< HEAD
@test "Super-client is imported and used for configured client" {
  run bash -c 'grep -c "Added super-client \"some-superclient\" (superclient-0) with FTL ID 0" /var/log/pihole-FTL.log'
  printf "Added: %s\n" "${lines[@]}"
  [[ ${lines[0]} == "1" ]]
  run bash -c 'grep -c "Superclient ID 127.0.0.6 -> 0" /var/log/pihole-FTL.log'
  printf "Found ID: %s\n" "${lines[@]}"
  [[ ${lines[0]} == "1" ]]
  run bash -c 'grep -c "Client .* (127.0.0.6) IS  managed by this super-client, adding counts" /var/log/pihole-FTL.log'
  printf "Adding counts: %s\n" "${lines[@]}"
  [[ ${lines[0]} == "1" ]]
}
=======
@test "EDNS(0) ECS skipped for loopback address (IPv4)" {
  # Get number of lines in the log before the test
  before="$(grep -c ^ /var/log/pihole-FTL.log)"

  # Run test command
  run bash -c 'dig localhost +short +subnet=127.0.0.1/32 @127.0.0.1'
  printf "%s\n" "${lines[@]}"
  [[ ${lines[0]} == "127.0.0.1" ]]
  [[ $status == 0 ]]

  # Get number of lines in the log after the test
  after="$(grep -c ^ /var/log/pihole-FTL.log)"

  # Extract relevant log lines
  run bash -c "sed -n \"${before},${after}p\" /var/log/pihole-FTL.log"
  printf "%s\n" "${lines[@]}"
  [[ "${lines[@]}" == *"EDNS(0) CLIENT SUBNET: Skipped 127.0.0.1/32 (IPv4 loopback address)"* ]]
}

@test "EDNS(0) ECS skipped for loopback address (IPv6)" {
  # Get number of lines in the log before the test
  before="$(grep -c ^ /var/log/pihole-FTL.log)"

  # Run test command
  run bash -c 'dig localhost +short +subnet=::1/128 @127.0.0.1'
  printf "%s\n" "${lines[@]}"
  [[ ${lines[0]} == "127.0.0.1" ]]
  [[ $status == 0 ]]

  # Get number of lines in the log after the test
  after="$(grep -c ^ /var/log/pihole-FTL.log)"

  # Extract relevant log lines
  run bash -c "sed -n \"${before},${after}p\" /var/log/pihole-FTL.log"
  printf "%s\n" "${lines[@]}"
  [[ "${lines[@]}" == *"EDNS(0) CLIENT SUBNET: Skipped ::1/128 (IPv6 loopback address)"* ]]
}
>>>>>>> bd06f8d0
<|MERGE_RESOLUTION|>--- conflicted
+++ resolved
@@ -963,7 +963,6 @@
   [[ "${lines[@]}" == *"**** new UDP query[A] query \"localhost\" from lo:fe80::b167:af1e:968b:dead "* ]]
 }
 
-<<<<<<< HEAD
 @test "Super-client is imported and used for configured client" {
   run bash -c 'grep -c "Added super-client \"some-superclient\" (superclient-0) with FTL ID 0" /var/log/pihole-FTL.log'
   printf "Added: %s\n" "${lines[@]}"
@@ -975,7 +974,7 @@
   printf "Adding counts: %s\n" "${lines[@]}"
   [[ ${lines[0]} == "1" ]]
 }
-=======
+
 @test "EDNS(0) ECS skipped for loopback address (IPv4)" {
   # Get number of lines in the log before the test
   before="$(grep -c ^ /var/log/pihole-FTL.log)"
@@ -1012,5 +1011,4 @@
   run bash -c "sed -n \"${before},${after}p\" /var/log/pihole-FTL.log"
   printf "%s\n" "${lines[@]}"
   [[ "${lines[@]}" == *"EDNS(0) CLIENT SUBNET: Skipped ::1/128 (IPv6 loopback address)"* ]]
-}
->>>>>>> bd06f8d0
+}