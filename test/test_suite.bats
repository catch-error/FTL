#!./test/libs/bats/bin/bats

@test "Running a second instance is detected and prevented" {
  run bash -c 'su pihole -s /bin/sh -c "/home/pihole/pihole-FTL -f"'
  printf "%s\n" "${lines[@]}"
  [[ ${lines[9]} == *"Initialization of shared memory failed." ]]
  [[ ${lines[10]} == *"HINT: pihole-FTL is already running!"* ]]
}

@test "Starting tests without prior history" {
  run bash -c 'grep -c "Total DNS queries: 0" /var/log/pihole-FTL.log'
  printf "%s\n" "${lines[@]}"
  [[ ${lines[0]} == "1" ]]
}

@test "Initial blocking status is enabled" {
  run bash -c 'grep -c "Blocking status is enabled" /var/log/pihole-FTL.log'
  printf "%s\n" "${lines[@]}"
  [[ ${lines[0]} == "1" ]]
}

@test "Number of compiled regex filters as expected" {
  run bash -c 'grep "Compiled [0-9]* whitelist" /var/log/pihole-FTL.log'
  printf "%s\n" "${lines[@]}"
  [[ ${lines[0]} == *"Compiled 2 whitelist and 1 blacklist regex filters"* ]]
}

@test "Blacklisted domain is blocked" {
  run bash -c "dig blacklist-blocked.test.pi-hole.net @127.0.0.1 +short"
  printf "%s\n" "${lines[@]}"
  [[ ${lines[0]} == "0.0.0.0" ]]
  [[ ${lines[1]} == "" ]]
}

@test "Gravity domain is blocked" {
  run bash -c "dig gravity-blocked.test.pi-hole.net @127.0.0.1 +short"
  printf "%s\n" "${lines[@]}"
  [[ ${lines[0]} == "0.0.0.0" ]]
  [[ ${lines[1]} == "" ]]
}

@test "Gravity domain is blocked (TCP)" {
  run bash -c "dig gravity-blocked.test.pi-hole.net @127.0.0.1 +tcp +short"
  printf "%s\n" "${lines[@]}"
  [[ ${lines[0]} == "0.0.0.0" ]]
  [[ ${lines[1]} == "" ]]
}

@test "Gravity domain + whitelist exact match is not blocked" {
  run bash -c "dig whitelisted.test.pi-hole.net @127.0.0.1 +short"
  printf "%s\n" "${lines[@]}"
  [[ ${lines[0]} != "0.0.0.0" ]]
}

@test "Gravity domain + whitelist regex match is not blocked" {
  run bash -c "dig discourse.pi-hole.net @127.0.0.1 +short"
  printf "%s\n" "${lines[@]}"
  [[ ${lines[0]} != "0.0.0.0" ]]
}

@test "Regex blacklist match is blocked" {
  run bash -c "dig regex5.test.pi-hole.net @127.0.0.1 +short"
  printf "%s\n" "${lines[@]}"
  [[ ${lines[0]} == "0.0.0.0" ]]
  [[ ${lines[1]} == "" ]]
}

@test "Regex blacklist mismatch is not blocked" {
  run bash -c "dig regexA.test.pi-hole.net @127.0.0.1 +short"
  printf "%s\n" "${lines[@]}"
  [[ ${lines[0]} != "0.0.0.0" ]]
}

@test "Regex blacklist match + whitelist exact match is not blocked" {
  run bash -c "dig regex1.test.pi-hole.net @127.0.0.1 +short"
  printf "%s\n" "${lines[@]}"
  [[ ${lines[0]} != "0.0.0.0" ]]
}

@test "Regex blacklist match + whitelist regex match is not blocked" {
  run bash -c "dig regex2.test.pi-hole.net @127.0.0.1 +short"
  printf "%s\n" "${lines[@]}"
  [[ ${lines[0]} != "0.0.0.0" ]]
}

@test "Client 2: Gravity match matching unassociated whitelist is blocked" {
  run bash -c "dig whitelisted.test.pi-hole.net -b 127.0.0.2 @127.0.0.1 +short"
  printf "%s\n" "${lines[@]}"
  [[ ${lines[0]} == "0.0.0.0" ]]
}

@test "Client 2: Regex blacklist match matching unassociated whitelist is blocked" {
  run bash -c "dig regex1.test.pi-hole.net -b 127.0.0.2 @127.0.0.1 +short"
  printf "%s\n" "${lines[@]}"
  [[ ${lines[0]} == "0.0.0.0" ]]
}

@test "Same domain is not blocked for client 1 ..." {
  run bash -c "dig regex1.test.pi-hole.net @127.0.0.1 +short"
  printf "%s\n" "${lines[@]}"
  [[ ${lines[0]} != "0.0.0.0" ]]
}

@test "... or client 3" {
  run bash -c "dig regex1.test.pi-hole.net -b 127.0.0.3  @127.0.0.1 +short"
  printf "%s\n" "${lines[@]}"
  [[ ${lines[0]} != "0.0.0.0" ]]
}

@test "Client 2: Unassociated blacklist match is not blocked" {
  run bash -c "dig blacklist-blocked.test.pi-hole.net -b 127.0.0.2 @127.0.0.1 +short"
  printf "%s\n" "${lines[@]}"
  [[ ${lines[0]} != "0.0.0.0" ]]
}

@test "Client 3: Exact blacklist domain is not blocked" {
  run bash -c "dig blacklist-blocked.test.pi-hole.net -b 127.0.0.3 @127.0.0.1 +short"
  printf "%s\n" "${lines[@]}"
  [[ ${lines[0]} != "0.0.0.0" ]]
}

@test "Client 3: Regex blacklist domain is not blocked" {
  run bash -c "dig regex1.test.pi-hole.net -b 127.0.0.3 @127.0.0.1 +short"
  printf "%s\n" "${lines[@]}"
  [[ ${lines[0]} != "0.0.0.0" ]]
}

@test "Client 3: Gravity domain is not blocked" {
  run bash -c "dig discourse.pi-hole.net -b 127.0.0.3 @127.0.0.1 +short"
  printf "%s\n" "${lines[@]}"
  [[ ${lines[0]} != "0.0.0.0" ]]
}

@test "Client 4: Client is recognized by MAC address" {
  run bash -c "dig TXT CHAOS version.bind -b 127.0.0.4 @127.0.0.1 +short"
  run sleep 0.1
  run bash -c "grep -c \"Found database hardware address 127.0.0.4 -> aa:bb:cc:dd:ee:ff\" /var/log/pihole-FTL.log"
  printf "%s\n" "${lines[@]}"
  [[ ${lines[0]} == "1" ]]
  run bash -c "grep -c \"Gravity database: Client aa:bb:cc:dd:ee:ff found. Using groups (4)\" /var/log/pihole-FTL.log"
  printf "%s\n" "${lines[@]}"
  [[ ${lines[0]} != "0" ]]
  run bash -c "grep -c 'Regex blacklist: Querying groups for client 127.0.0.4: \"SELECT id from vw_regex_blacklist WHERE group_id IN (4);\"' /var/log/pihole-FTL.log"
  printf "%s\n" "${lines[@]}"
  [[ ${lines[0]} == "1" ]]
  run bash -c "grep -c 'Regex whitelist: Querying groups for client 127.0.0.4: \"SELECT id from vw_regex_whitelist WHERE group_id IN (4);\"' /var/log/pihole-FTL.log"
  printf "%s\n" "${lines[@]}"
  [[ ${lines[0]} == "1" ]]
  run bash -c "grep -c 'get_client_querystr: SELECT EXISTS(SELECT domain from vw_whitelist WHERE domain = ? AND group_id IN (4));' /var/log/pihole-FTL.log"
  printf "%s\n" "${lines[@]}"
  [[ ${lines[0]} != "0" ]]
  run bash -c "grep -c 'get_client_querystr: SELECT EXISTS(SELECT domain from vw_blacklist WHERE domain = ? AND group_id IN (4));' /var/log/pihole-FTL.log"
  printf "%s\n" "${lines[@]}"
  [[ ${lines[0]} != "0" ]]
  run bash -c "grep -c 'get_client_querystr: SELECT EXISTS(SELECT domain from vw_gravity WHERE domain = ? AND group_id IN (4));' /var/log/pihole-FTL.log"
  printf "%s\n" "${lines[@]}"
  [[ ${lines[0]} != "0" ]]
  run bash -c "grep -c 'Regex whitelist ([[:digit:]]*, DB ID [[:digit:]]*) .* NOT ENABLED for client 127.0.0.4' /var/log/pihole-FTL.log"
  printf "%s\n" "${lines[@]}"
  [[ ${lines[0]} == "2" ]]
  run bash -c "grep -c 'Regex blacklist ([[:digit:]]*, DB ID [[:digit:]]*) .* NOT ENABLED for client 127.0.0.4' /var/log/pihole-FTL.log"
  printf "%s\n" "${lines[@]}"
  [[ ${lines[0]} == "1" ]]
}

@test "Client 5: Client is recognized by MAC address" {
  run bash -c "dig TXT CHAOS version.bind -b 127.0.0.5 @127.0.0.1 +short"
  run sleep 0.1
  run bash -c "grep -c \"Found database hardware address 127.0.0.5 -> aa:bb:cc:dd:ee:ff\" /var/log/pihole-FTL.log"
  printf "%s\n" "${lines[@]}"
  [[ ${lines[0]} == "1" ]]
  run bash -c "grep -c \"Gravity database: Client aa:bb:cc:dd:ee:ff found. Using groups (4)\" /var/log/pihole-FTL.log"
  printf "%s\n" "${lines[@]}"
  [[ ${lines[0]} != "0" ]]
  run bash -c "grep -c 'Regex blacklist: Querying groups for client 127.0.0.5: \"SELECT id from vw_regex_blacklist WHERE group_id IN (4);\"' /var/log/pihole-FTL.log"
  printf "%s\n" "${lines[@]}"
  [[ ${lines[0]} == "1" ]]
  run bash -c "grep -c 'Regex whitelist: Querying groups for client 127.0.0.5: \"SELECT id from vw_regex_whitelist WHERE group_id IN (4);\"' /var/log/pihole-FTL.log"
  printf "%s\n" "${lines[@]}"
  [[ ${lines[0]} == "1" ]]
  run bash -c "grep -c 'get_client_querystr: SELECT EXISTS(SELECT domain from vw_whitelist WHERE domain = ? AND group_id IN (4));' /var/log/pihole-FTL.log"
  printf "%s\n" "${lines[@]}"
  [[ ${lines[0]} != "0" ]]
  run bash -c "grep -c 'get_client_querystr: SELECT EXISTS(SELECT domain from vw_blacklist WHERE domain = ? AND group_id IN (4));' /var/log/pihole-FTL.log"
  printf "%s\n" "${lines[@]}"
  [[ ${lines[0]} != "0" ]]
  run bash -c "grep -c 'get_client_querystr: SELECT EXISTS(SELECT domain from vw_gravity WHERE domain = ? AND group_id IN (4));' /var/log/pihole-FTL.log"
  printf "%s\n" "${lines[@]}"
  [[ ${lines[0]} != "0" ]]
  run bash -c "grep -c 'Regex whitelist ([[:digit:]]*, DB ID [[:digit:]]*) .* NOT ENABLED for client 127.0.0.5' /var/log/pihole-FTL.log"
  printf "%s\n" "${lines[@]}"
  [[ ${lines[0]} == "2" ]]
  run bash -c "grep -c 'Regex blacklist ([[:digit:]]*, DB ID [[:digit:]]*) .* NOT ENABLED for client 127.0.0.5' /var/log/pihole-FTL.log"
  printf "%s\n" "${lines[@]}"
  [[ ${lines[0]} == "1" ]]
}

@test "Client 6: Client is recognized by interface name" {
  run bash -c "dig TXT CHAOS version.bind -b 127.0.0.6 @127.0.0.1 +short"
  run sleep 0.1
  run bash -c "grep -c \"Found database hardware address 127.0.0.6 -> 00:11:22:33:44:55\" /var/log/pihole-FTL.log"
  printf "%s\n" "${lines[@]}"
  [[ ${lines[0]} == "1" ]]
  run bash -c "grep -c \"There is no record for 00:11:22:33:44:55 in the client table\" /var/log/pihole-FTL.log"
  printf "%s\n" "${lines[@]}"
  [[ ${lines[0]} == "1" ]]
  run bash -c "grep -c \"Found database interface 127.0.0.6 -> enp0s123\" /var/log/pihole-FTL.log"
  printf "%s\n" "${lines[@]}"
  [[ ${lines[0]} == "1" ]]
  run bash -c "grep -c \"Gravity database: Client 00:11:22:33:44:55 found (identified by interface enp0s123). Using groups (5)\" /var/log/pihole-FTL.log"
  printf "%s\n" "${lines[@]}"
  [[ ${lines[0]} == "1" ]]
  run bash -c "grep -c 'Regex blacklist: Querying groups for client 127.0.0.6: \"SELECT id from vw_regex_blacklist WHERE group_id IN (5);\"' /var/log/pihole-FTL.log"
  printf "%s\n" "${lines[@]}"
  [[ ${lines[0]} == "1" ]]
  run bash -c "grep -c 'Regex whitelist: Querying groups for client 127.0.0.6: \"SELECT id from vw_regex_whitelist WHERE group_id IN (5);\"' /var/log/pihole-FTL.log"
  printf "%s\n" "${lines[@]}"
  [[ ${lines[0]} == "1" ]]
  run bash -c "grep -c 'get_client_querystr: SELECT EXISTS(SELECT domain from vw_whitelist WHERE domain = ? AND group_id IN (5));' /var/log/pihole-FTL.log"
  printf "%s\n" "${lines[@]}"
  [[ ${lines[0]} == "1" ]]
  run bash -c "grep -c 'get_client_querystr: SELECT EXISTS(SELECT domain from vw_blacklist WHERE domain = ? AND group_id IN (5));' /var/log/pihole-FTL.log"
  printf "%s\n" "${lines[@]}"
  [[ ${lines[0]} == "1" ]]
  run bash -c "grep -c 'get_client_querystr: SELECT EXISTS(SELECT domain from vw_gravity WHERE domain = ? AND group_id IN (5));' /var/log/pihole-FTL.log"
  printf "%s\n" "${lines[@]}"
  [[ ${lines[0]} == "1" ]]
  run bash -c "grep -c 'Regex whitelist ([[:digit:]]*, DB ID [[:digit:]]*) .* NOT ENABLED for client 127.0.0.6' /var/log/pihole-FTL.log"
  printf "%s\n" "${lines[@]}"
  [[ ${lines[0]} == "2" ]]
  run bash -c "grep -c 'Regex blacklist ([[:digit:]]*, DB ID [[:digit:]]*) .* NOT ENABLED for client 127.0.0.6' /var/log/pihole-FTL.log"
  printf "%s\n" "${lines[@]}"
  [[ ${lines[0]} == "1" ]]
}

@test "Google.com (A) is not blocked" {
  run bash -c "dig A google.com @127.0.0.1 +short"
  printf "%s\n" "${lines[@]}"
  [[ ${lines[0]} != "0.0.0.0" ]]
}

@test "Google.com (AAAA) is not blocked (TCP query)" {
  run bash -c "dig AAAA google.com @127.0.0.1 +short +tcp"
  printf "%s\n" "${lines[@]}"
  [[ ${lines[0]} != "::" ]]
}

@test "Known host is resolved as expected" {
  run bash -c "dig ftl.pi-hole.net @127.0.0.1 +short"
  printf "%s\n" "${lines[@]}"
  [[ ${lines[0]} == "139.59.170.52" ]]
  [[ ${lines[1]} == "" ]]
}

@test "pihole-FTL.db schema as expected" {
  run bash -c 'sqlite3 /etc/pihole/pihole-FTL.db .dump'
  printf "%s\n" "${lines[@]}"
  [[ "${lines[@]}" == *"CREATE TABLE queries (id INTEGER PRIMARY KEY AUTOINCREMENT, timestamp INTEGER NOT NULL, type INTEGER NOT NULL, status INTEGER NOT NULL, domain TEXT NOT NULL, client TEXT NOT NULL, forward TEXT, additional_info TEXT);"* ]]
  [[ "${lines[@]}" == *"CREATE TABLE ftl (id INTEGER PRIMARY KEY NOT NULL, value BLOB NOT NULL);"* ]]
  [[ "${lines[@]}" == *"CREATE TABLE counters (id INTEGER PRIMARY KEY NOT NULL, value INTEGER NOT NULL);"* ]]
  [[ "${lines[@]}" == *"CREATE TABLE IF NOT EXISTS \"network\" (id INTEGER PRIMARY KEY NOT NULL, hwaddr TEXT UNIQUE NOT NULL, interface TEXT NOT NULL, firstSeen INTEGER NOT NULL, lastQuery INTEGER NOT NULL, numQueries INTEGER NOT NULL, macVendor TEXT, aliasclient_id INTEGER);"* ]]
  [[ "${lines[@]}" == *"CREATE TABLE IF NOT EXISTS \"network_addresses\" (network_id INTEGER NOT NULL, ip TEXT UNIQUE NOT NULL, lastSeen INTEGER NOT NULL DEFAULT (cast(strftime('%s', 'now') as int)), name TEXT, nameUpdated INTEGER, FOREIGN KEY(network_id) REFERENCES network(id));"* ]]
  [[ "${lines[@]}" == *"CREATE INDEX idx_queries_timestamps ON queries (timestamp);"* ]]
  [[ "${lines[@]}" == *"CREATE TABLE aliasclient (id INTEGER PRIMARY KEY NOT NULL, name TEXT NOT NULL, comment TEXT);"* ]]
  # Depending on the version of sqlite3, ftl can be enquoted or not...
  [[ "${lines[@]}" == *"INSERT INTO"?*"ftl"?*"VALUES(0,9);"* ]]
}

@test "Ownership, permissions and type of pihole-FTL.db correct" {
  run bash -c 'ls -l /etc/pihole/pihole-FTL.db'
  printf "%s\n" "${lines[@]}"
  # Depending on the shell (x86_64-musl is built on busybox) there can be one or multiple spaces between user and group
  [[ ${lines[0]} == *"pihole"?*"pihole"* ]]
  [[ ${lines[0]} == "-rw-r--r--"* ]]
  run bash -c 'file /etc/pihole/pihole-FTL.db'
  printf "%s\n" "${lines[@]}"
  [[ ${lines[0]} == "/etc/pihole/pihole-FTL.db: SQLite 3.x database"* ]]
}

@test "Test fail on invalid CLI argument" {
  run bash -c '/home/pihole/pihole-FTL abc'
  printf "%s\n" "${lines[@]}"
  [[ ${lines[0]} == "pihole-FTL: invalid option -- 'abc'" ]]
  [[ ${lines[1]} == "Command: '/home/pihole/pihole-FTL abc'" ]]
  [[ ${lines[2]} == "Try '/home/pihole/pihole-FTL --help' for more information" ]]
}

@test "Help CLI argument return help text" {
  run bash -c '/home/pihole/pihole-FTL help'
  printf "%s\n" "${lines[@]}"
  [[ ${lines[0]} == "pihole-FTL - The Pi-hole FTL engine" ]]
  [[ ${lines[3]} == "Available arguments:" ]]
}

@test "No WARNING messages in pihole-FTL.log (besides known capability issues)" {
  run bash -c 'grep "WARNING" /var/log/pihole-FTL.log | grep -c -v -E "CAP_NET_ADMIN|CAP_NET_RAW|CAP_SYS_NICE"'
  printf "%s\n" "${lines[@]}"
  [[ ${lines[0]} == "0" ]]
}

<<<<<<< HEAD
@test "No ERROR messages in pihole-FTL.log (besides known index.html error)" {
  run bash -c 'grep "ERROR:" /var/log/pihole-FTL.log | grep -c -v -E "index\.html"'
=======
@test "No \"database not available\" messages in pihole-FTL.log" {
  run bash -c 'grep -c "database not available" /var/log/pihole-FTL.log'
  printf "%s\n" "${lines[@]}"
  [[ ${lines[0]} == "0" ]]
}

@test "No ERROR messages in pihole-FTL.log" {
  run bash -c 'grep -c "ERROR" /var/log/pihole-FTL.log'
>>>>>>> f86297b1
  printf "%s\n" "${lines[@]}"
  [[ ${lines[0]} == "0" ]]
}

@test "No FATAL messages in pihole-FTL.log (besides error due to starting FTL more than once)" {
  run bash -c 'grep "FATAL:" /var/log/pihole-FTL.log | grep -c -v "FATAL: create_shm(): Failed to create shared memory object \"FTL-lock\": File exists"'
  printf "%s\n" "${lines[@]}"
  [[ ${lines[0]} == "0" ]]
}

# Regex tests
@test "Compiled blacklist regex as expected" {
  run bash -c 'grep -c "Compiling blacklist regex 0 (DB ID 6): regex\[0-9\].test.pi-hole.net" /var/log/pihole-FTL.log'
  printf "%s\n" "${lines[@]}"
  [[ ${lines[0]} == "1" ]]
}

@test "Compiled whitelist regex as expected" {
  run bash -c 'grep -c "Compiling whitelist regex 0 (DB ID 3): regex2" /var/log/pihole-FTL.log'
  printf "%s\n" "${lines[@]}"
  [[ ${lines[0]} == "1" ]]
  run bash -c 'grep -c "Compiling whitelist regex 1 (DB ID 4): discourse" /var/log/pihole-FTL.log'
  printf "%s\n" "${lines[@]}"
  [[ ${lines[0]} == "1" ]]
}

@test "Regex Test 1: \"regex7.test.pi-hole.net\" vs. [database regex]: MATCH" {
  run bash -c './pihole-FTL regex-test "regex7.test.pi-hole.net"'
  printf "%s\n" "${lines[@]}"
  [[ $status == 0 ]]
}

@test "Regex Test 2: \"a\" vs. \"a\": MATCH" {
  run bash -c './pihole-FTL regex-test "a" "a"'
  printf "%s\n" "${lines[@]}"
  [[ $status == 0 ]]
}

@test "Regex Test 3: \"aa\" vs. \"^[a-z]{1,3}$\": MATCH" {
  run bash -c './pihole-FTL regex-test "aa" "^[a-z]{1,3}$"'
  printf "%s\n" "${lines[@]}"
  [[ $status == 0 ]]
}

@test "Regex Test 4: \"aaaa\" vs. \"^[a-z]{1,3}$\": NO MATCH" {
  run bash -c './pihole-FTL regex-test "aaaa" "^[a-z]{1,3}$"'
  printf "%s\n" "${lines[@]}"
  [[ $status == 2 ]]
}

@test "Regex Test 5: \"aa\" vs. \"^a(?#some comment)a$\": MATCH (comments)" {
  run bash -c './pihole-FTL regex-test "aa" "^a(?#some comment)a$"'
  printf "%s\n" "${lines[@]}"
  [[ $status == 0 ]]
}

@test "Regex Test 6: \"abc.abc\" vs. \"([a-z]*)\.\1\": MATCH" {
  run bash -c './pihole-FTL regex-test "abc.abc" "([a-z]*)\.\1"'
  printf "%s\n" "${lines[@]}"
  [[ $status == 0 ]]
}

@test "Regex Test 7: Complex character set: MATCH" {
  run bash -c './pihole-FTL regex-test "__abc#LMN012$x%yz789*" "[[:digit:]a-z#$%]+"'
  printf "%s\n" "${lines[@]}"
  [[ $status == 0 ]]
}

@test "Regex Test 8: Range expression: MATCH" {
  run bash -c './pihole-FTL regex-test "!ABC-./XYZ~" "[--Z]+"'
  printf "%s\n" "${lines[@]}"
  [[ $status == 0 ]]
}

@test "Regex Test 9: Back reference: \"aabc\" vs. \"(a)\1{1,2}\": MATCH" {
  run bash -c './pihole-FTL regex-test "aabc" "(a)\1{1,2}"'
  printf "%s\n" "${lines[@]}"
  [[ $status == 0 ]]
}

@test "Regex Test 10: Back reference: \"foo\" vs. \"(.)\1$\": MATCH" {
  run bash -c './pihole-FTL regex-test "foo" "(.)\1$"'
  printf "%s\n" "${lines[@]}"
  [[ $status == 0 ]]
}

@test "Regex Test 11: Back reference: \"foox\" vs. \"(.)\1$\": NO MATCH" {
  run bash -c './pihole-FTL regex-test "foox" "(.)\1$"'
  printf "%s\n" "${lines[@]}"
  [[ $status == 2 ]]
}

@test "Regex Test 12: Back reference: \"1234512345\" vs. \"([0-9]{5})\1\": MATCH" {
  run bash -c './pihole-FTL regex-test "1234512345" "([0-9]{5})\1"'
  printf "%s\n" "${lines[@]}"
  [[ $status == 0 ]]
}

@test "Regex Test 13: Back reference: \"12345\" vs. \"([0-9]{5})\1\": NO MATCH" {
  run bash -c './pihole-FTL regex-test "12345" "([0-9]{5})\1"'
  printf "%s\n" "${lines[@]}"
  [[ $status == 2 ]]
}

@test "Regex Test 14: Complex back reference: MATCH" {
  run bash -c './pihole-FTL regex-test "cat.foo.dog---cat%dog!foo" "(cat)\.(foo)\.(dog)---\1%\3!\2"'
  printf "%s\n" "${lines[@]}"
  [[ $status == 0 ]]
}

@test "Regex Test 15: Approximate matching, 0 errors: MATCH" {
  run bash -c './pihole-FTL regex-test "foobarzap" "foo(bar){~1}zap"'
  printf "%s\n" "${lines[@]}"
  [[ $status == 0 ]]
}

@test "Regex Test 16: Approximate matching, 1 error (inside fault-tolerant area): MATCH" {
  run bash -c './pihole-FTL regex-test "foobrzap" "foo(bar){~1}zap"'
  printf "%s\n" "${lines[@]}"
  [[ $status == 0 ]]
}

@test "Regex Test 17: Approximate matching, 1 error (outside fault-tolert area): NO MATCH" {
  run bash -c './pihole-FTL regex-test "foxbrazap" "foo(bar){~1}zap"'
  printf "%s\n" "${lines[@]}"
  [[ $status == 2 ]]
}

@test "Regex Test 18: Approximate matching, 0 global errors: MATCH" {
  run bash -c './pihole-FTL regex-test "foobar" "^(foobar){~1}$"'
  printf "%s\n" "${lines[@]}"
  [[ $status == 0 ]]
}

@test "Regex Test 19: Approximate matching, 1 global error: MATCH" {
  run bash -c './pihole-FTL regex-test "cfoobar" "^(foobar){~1}$"'
  printf "%s\n" "${lines[@]}"
  [[ $status == 0 ]]
}

@test "Regex Test 20: Approximate matching, 2 global errors: NO MATCH" {
  run bash -c './pihole-FTL regex-test "ccfoobar" "^(foobar){~1}$"'
  printf "%s\n" "${lines[@]}"
  [[ $status == 2 ]]
}

@test "Regex Test 21: Approximate matching, insert + substitute: MATCH" {
  run bash -c './pihole-FTL regex-test "oobargoobaploowap" "(foobar){+2#2~2}"'
  printf "%s\n" "${lines[@]}"
  [[ $status == 0 ]]
}

@test "Regex Test 22: Approximate matching, insert + delete: MATCH" {
  run bash -c './pihole-FTL regex-test "3oifaowefbaoraofuiebofasebfaobfaorfeoaro" "(foobar){+1 -2}"'
  printf "%s\n" "${lines[@]}"
  [[ $status == 0 ]]
}

@test "Regex Test 23: Approximate matching, insert + delete (insufficient): NO MATCH" {
  run bash -c './pihole-FTL regex-test "3oifaowefbaoraofuiebofasebfaobfaorfeoaro" "(foobar){+1 -1}"'
  printf "%s\n" "${lines[@]}"
  [[ $status == 2 ]]
}

@test "Regex Test 24: Useful hint for invalid regular expression \"f{x}\": Invalid contents of {}" {
  run bash -c './pihole-FTL regex-test "fbcdn.net" "f{x}"'
  printf "%s\n" "${lines[@]}"
  [[ ${lines[1]} == "REGEX WARNING: Invalid regex CLI filter \"f{x}\": Invalid contents of {}" ]]
  [[ $status == 1 ]]
}

@test "Regex Test 25: Useful hint for invalid regular expression \"a**\": Invalid use of repetition operators" {
  run bash -c './pihole-FTL regex-test "fbcdn.net" "a**"'
  printf "%s\n" "${lines[@]}"
  [[ ${lines[1]} == "REGEX WARNING: Invalid regex CLI filter \"a**\": Invalid use of repetition operators" ]]
  [[ $status == 1 ]]
}

@test "Regex Test 26: Useful hint for invalid regular expression \"x\\\": Trailing backslash" {
  run bash -c './pihole-FTL regex-test "fbcdn.net" "x\\"'
  printf "%s\n" "${lines[@]}"
  [[ ${lines[1]} == "REGEX WARNING: Invalid regex CLI filter \"x\\\": Trailing backslash" ]]
  [[ $status == 1 ]]
}

@test "Regex Test 27: Useful hint for invalid regular expression \"[\": Missing ']'" {
  run bash -c './pihole-FTL regex-test "fbcdn.net" "["'
  printf "%s\n" "${lines[@]}"
  [[ ${lines[1]} == "REGEX WARNING: Invalid regex CLI filter \"[\": Missing ']'" ]]
  [[ $status == 1 ]]
}

@test "Regex Test 28: Useful hint for invalid regular expression \"(\": Missing ')'" {
  run bash -c './pihole-FTL regex-test "fbcdn.net" "("'
  printf "%s\n" "${lines[@]}"
  [[ ${lines[1]} == "REGEX WARNING: Invalid regex CLI filter \"(\": Missing ')'" ]]
  [[ $status == 1 ]]
}

@test "Regex Test 29: Useful hint for invalid regular expression \"{1\": Missing '}'" {
  run bash -c './pihole-FTL regex-test "fbcdn.net" "{1"'
  printf "%s\n" "${lines[@]}"
  [[ ${lines[1]} == "REGEX WARNING: Invalid regex CLI filter \"{1\": Missing '}'" ]]
  [[ $status == 1 ]]
}

@test "Regex Test 30: Useful hint for invalid regular expression \"[[.foo.]]\": Unknown collating element" {
  run bash -c './pihole-FTL regex-test "fbcdn.net" "[[.foo.]]"'
  printf "%s\n" "${lines[@]}"
  [[ ${lines[1]} == "REGEX WARNING: Invalid regex CLI filter \"[[.foo.]]\": Unknown collating element" ]]
  [[ $status == 1 ]]
}

@test "Regex Test 31: Useful hint for invalid regular expression \"[[:foobar:]]\": Unknown character class name" {
  run bash -c './pihole-FTL regex-test "fbcdn.net" "[[:foobar:]]"'
  printf "%s\n" "${lines[@]}"
  [[ ${lines[1]} == "REGEX WARNING: Invalid regex CLI filter \"[[:foobar:]]\": Unknown character class name" ]]
  [[ $status == 1 ]]
}

@test "Regex Test 32: Useful hint for invalid regular expression \"(a)\\2\": Invalid back reference" {
  run bash -c './pihole-FTL regex-test "fbcdn.net" "(a)\\2"'
  printf "%s\n" "${lines[@]}"
  [[ ${lines[1]} == "REGEX WARNING: Invalid regex CLI filter \"(a)\\2\": Invalid back reference" ]]
  [[ $status == 1 ]]
}

@test "Regex Test 33: Useful hint for invalid regular expression \"[g-1]\": Invalid character range" {
  run bash -c './pihole-FTL regex-test "fbcdn.net" "[g-1]"'
  printf "%s\n" "${lines[@]}"
  [[ ${lines[1]} == "REGEX WARNING: Invalid regex CLI filter \"[g-1]\": Invalid character range" ]]
  [[ $status == 1 ]]
}

@test "Regex Test 34: Quiet mode: Match = Return code 0, nothing else" {
  run bash -c './pihole-FTL -q regex-test "fbcdn.net" "f"'
  printf "%s\n" "${lines[@]}"
  [[ $status == 0 ]]
}

@test "Regex Test 35: Quiet mode: Invalid regex = Return code 1, with error message" {
  run bash -c './pihole-FTL -q regex-test "fbcdn.net" "g{x}"'
  printf "%s\n" "${lines[@]}"
  [[ ${lines[0]} == "REGEX WARNING: Invalid regex CLI filter \"g{x}\": Invalid contents of {}" ]]
  [[ $status == 1 ]]
}

@test "Regex Test 36: Quiet mode: No Match = Return code 2, nothing else" {
  run bash -c './pihole-FTL -q regex-test "fbcdn.net" "g"'
  printf "%s\n" "${lines[@]}"
  [[ $status == 2 ]]
}

@test "Regex Test 37: Option \"^localhost$;querytype=A\" working as expected (ONLY matching A queries)" {
  run bash -c 'sqlite3 /etc/pihole/gravity.db "INSERT INTO domainlist (type,domain) VALUES (3,\"^localhost$;querytype=A\");"'
  printf "sqlite3 INSERT: %s\n" "${lines[@]}"
  [[ $status == 0 ]]
  run bash -c 'kill -RTMIN $(pidof -s pihole-FTL); sleep 1'
  printf "reload: %s\n" "${lines[@]}"
  [[ $status == 0 ]]
  run sleep 2
  run bash -c 'dig A localhost @127.0.0.1 +short'
  printf "dig A: %s\n" "${lines[@]}"
  [[ ${lines[0]} == "0.0.0.0" ]]
  run bash -c 'dig AAAA localhost @127.0.0.1 +short'
  printf "dig AAAA: %s\n" "${lines[@]}"
  [[ ${lines[0]} != "::" ]]
  run bash -c 'sqlite3 /etc/pihole/gravity.db "DELETE FROM domainlist WHERE domain = \"^localhost$;querytype=A\";"'
  printf "sqlite3 DELETE: %s\n" "${lines[@]}"
  [[ $status == 0 ]]
  run bash -c 'kill -RTMIN $(pidof -s pihole-FTL)'
  printf "reload: %s\n" "${lines[@]}"
  [[ $status == 0 ]]
  run sleep 2
}

@test "Regex Test 38: Option \"^localhost$;querytype=!A\" working as expected (NOT matching A queries)" {
  run bash -c 'sqlite3 /etc/pihole/gravity.db "INSERT INTO domainlist (type,domain) VALUES (3,\"^localhost$;querytype=!A\");"'
  printf "sqlite3 INSERT: %s\n" "${lines[@]}"
  [[ $status == 0 ]]
  run bash -c 'kill -RTMIN $(pidof -s pihole-FTL); sleep 1'
  printf "reload: %s\n" "${lines[@]}"
  [[ $status == 0 ]]
  run sleep 2
  run bash -c 'dig A localhost @127.0.0.1 +short'
  printf "dig A: %s\n" "${lines[@]}"
  [[ ${lines[0]} != "0.0.0.0" ]]
  run bash -c 'dig AAAA localhost @127.0.0.1 +short'
  printf "dig AAAA: %s\n" "${lines[@]}"
  [[ ${lines[0]} == "::" ]]
  run bash -c 'sqlite3 /etc/pihole/gravity.db "DELETE FROM domainlist WHERE domain = \"^localhost$;querytype=!A\";"'
  printf "sqlite3 DELETE: %s\n" "${lines[@]}"
  [[ $status == 0 ]]
  run bash -c 'kill -RTMIN $(pidof -s pihole-FTL)'
  printf "reload: %s\n" "${lines[@]}"
  [[ $status == 0 ]]
  run sleep 2
}

@test "Regex Test 39: Option \";invert\" working as expected (match is inverted)" {
  run bash -c './pihole-FTL -q regex-test "f" "g;invert"'
  printf "%s\n" "${lines[@]}"
  [[ $status == 0 ]]
  run bash -c './pihole-FTL -q regex-test "g" "g;invert"'
  printf "%s\n" "${lines[@]}"
  [[ $status == 2 ]]
}

@test "Regex Test 40: Option \";querytype\" sanity checks" {
  run bash -c './pihole-FTL regex-test "f" g\;querytype=!A\;querytype=A'
  printf "%s\n" "${lines[@]}"
  [[ $status == 1 ]]
  [[ ${lines[1]} == *"Overwriting previous querytype setting (multiple \"querytype=...\" found)" ]]
}

# x86_64-musl is built on busybox which has a slightly different
# variant of ls displaying three, instead of one, spaces between the
# user and group names.

@test "Ownership and permissions of pihole-FTL.db correct" {
  run bash -c 'ls -l /etc/pihole/pihole-FTL.db'
  printf "%s\n" "${lines[@]}"
  [[ ${lines[0]} == *"pihole pihole"* || ${lines[0]} == *"pihole   pihole"* ]]
  [[ ${lines[0]} == "-rw-r--r--"* ]]
}

# "ldd" prints library dependencies and the used interpreter for a given program
#
# Dependencies on shared libraries are displayed like
#    libm.so.6 => /lib/x86_64-linux-gnu/libm.so.6 (0x00007fa7d28be000)
#
# In this test, we use ldd and check for the dependency arrow "=>" to check if
# our generated binary depends on shared libraries in the way we expect it to

@test "Dependence on shared libraries" {
  run bash -c 'ldd ./pihole-FTL'
  printf "%s\n" "${lines[@]}"
  [[ "${STATIC}" != "true" && "${lines[@]}" == *"=>"* ]] || \
  [[ "${STATIC}" == "true" && "${lines[@]}" != *"=>"* ]]
}

# "file" determines the file type of our generated binary
#
# We use its ability to test whether a specific interpreter is
# required by the given executable. What the interpreter is, is not
# really well documented in "man elf(5)", however, one can say that
# the interpreter is a program that finds and loads the shared
# libraries needed by a program, prepares the program to run, and then
# runs it.
#
# In this test, we use "file" to confirm the absence of the dependence
# on an interpreter for the static binary.

@test "Dependence on specific interpreter" {
  run bash -c 'file ./pihole-FTL'
  printf "%s\n" "${lines[@]}"
  [[ "${STATIC}" != "true" && "${lines[@]}" == *"interpreter"* ]] || \
  [[ "${STATIC}" == "true" && "${lines[@]}" != *"interpreter"* ]]
}

@test "Architecture is correctly reported on startup" {
  run bash -c 'grep "Compiled for" /var/log/pihole-FTL.log'
  printf "Output: %s\n\$CIRCLE_JOB: %s\nuname -m: %s\n" "${lines[@]:-not set}" "${CIRCLE_JOB:-not set}" "$(uname -m)"
  [[ ${lines[0]} == *"Compiled for ${CIRCLE_JOB:-$(uname -m)}"* ]]
}

@test "Building machine (CI) is reported on startup" {
  [[ ${CIRCLE_JOB} != "" ]] && compiled_str="on CI" || compiled_str="locally" && export compiled_str
  run bash -c 'grep "Compiled for" /var/log/pihole-FTL.log'
  printf "Output: %s\n\$CIRCLE_JOB: %s\n" "${lines[@]:-not set}" "${CIRCLE_JOB:-not set}"
  [[ ${lines[0]} == *"(compiled ${compiled_str})"* ]]
}

@test "Compiler version is correctly reported on startup" {
  compiler_version="$(${CC} --version | head -n1)" && export compiler_version
  run bash -c 'grep "Compiled for" /var/log/pihole-FTL.log'
  printf "Output: %s\n\$CC: %s\nVersion: %s\n" "${lines[@]:-not set}" "${CC:-not set}" "${compiler_version:-not set}"
  [[ ${lines[0]} == *"using ${compiler_version}"* ]]
}

@test "No errors on setting busy handlers for the databases" {
  run bash -c 'grep -c "Cannot set busy handler" /var/log/pihole-FTL.log'
  printf "%s\n" "${lines[@]}"
  [[ ${lines[0]} == "0" ]]
}

@test "Blocking status is correctly logged in pihole.log" {
  run bash -c 'grep -c "gravity blocked gravity-blocked.test.pi-hole.net is 0.0.0.0" /var/log/pihole.log'
  printf "%s\n" "${lines[@]}"
  [[ ${lines[0]} == "2" ]]
}

@test "HTTP server responds with JSON error 404 to unknown API path" {
  run bash -c 'curl -s 127.0.0.1:8080/api/undefined'
  printf "%s\n" "${lines[@]}"
  [[ ${lines[0]} == "{\"error\":{\"key\":\"not_found\",\"message\":\"Not found\",\"hint\":\"/api/undefined\"}}" ]]
}

@test "HTTP server responds with normal error 404 to path outside /admin" {
  run bash -c 'curl -s 127.0.0.1:8080/undefined'
  printf "%s\n" "${lines[@]}"
  [[ ${lines[0]} == "Error 404: Not Found" ]]
}

@test "API authorization (without password): No login required" {
  run bash -c 'curl -s 127.0.0.1:8080/api/auth'
  printf "%s\n" "${lines[@]}"
  [[ ${lines[0]} == '{"challenge":null,"session":{"valid":true,"sid":null,"validity":-1}}' ]]
}

@test "API authorization (with password): FTL challenges us" {
  # Password: ABC
  echo "WEBPASSWORD=183c1b634da0078fcf5b0af84bdcbb3e817708c3f22b329be84165f4bad1ae48" >> /etc/pihole/setupVars.conf
  run bash -c 'curl -s 127.0.0.1:8080/api/auth | jq ".challenge | length"'
  printf "%s\n" "${lines[@]}"
  [[ ${lines[0]} == "64" ]]
}

@test "API authorization (with password): Incorrect response is rejected" {
  run bash -c 'curl -s -X POST 127.0.0.1:8080/api/auth -d "{\"response\":\"0123456789012345678901234567890123456789012345678901234567890123\"}" | jq .session.valid'
  printf "%s\n" "${lines[@]}"
  [[ ${lines[0]} == "false" ]]
}

@test "API authorization (with password): Correct password is accepted" {
  computeResponse() {
      local pwhash challenge response
      pwhash="${1}"
      challenge="${2}"
      response=$(echo -n "${challenge}:${pwhash}" | sha256sum | sed 's/\s.*$//')
      echo "${response}"
  }
  pwhash="183c1b634da0078fcf5b0af84bdcbb3e817708c3f22b329be84165f4bad1ae48"
  challenge="$(curl -s -X GET 127.0.0.1:8080/api/auth | jq --raw-output .challenge)"
  printf "Challenge: %s\n" "${challenge}"
  response="$(computeResponse "$pwhash" "$challenge")"
  printf "Response: %s\n" "${response}"
  session="$(curl -s -X POST 127.0.0.1:8080/api/auth -d "{\"response\":\"$response\"}")"
  printf "Session: %s\n" "${session}"
  run jq .session.valid <<< "${session}"
  printf "%s\n" "${lines[@]}"
  [[ ${lines[0]} == "true" ]]
}

@test "LUA: Interpreter returns FTL version" {
  run bash -c './pihole-FTL lua -e "print(pihole.ftl_version())"'
  printf "%s\n" "${lines[@]}"
  [[ ${lines[0]} == "v"* ]]
}

@test "LUA: Interpreter loads and enabled bundled library \"inspect\"" {
  run bash -c './pihole-FTL lua -e "print(inspect(inspect))"'
  printf "%s\n" "${lines[@]}"
  [[ ${lines[@]} == *'_DESCRIPTION = "human-readable representations of tables"'* ]]
  [[ ${lines[@]} == *'_VERSION = "inspect.lua 3.1.0"'* ]]
}

@test "EDNS(0) analysis working as expected" {
  # Get number of lines in the log before the test
  before="$(grep -c ^ /var/log/pihole-FTL.log)"

  # Run test command
  #                                  CLIENT SUBNET          COOKIE                       MAC HEX                     MAC TEXT                                          CPE-ID
  run bash -c 'dig localhost +short +subnet=192.168.1.1/32 +ednsopt=10:1122334455667788 +ednsopt=65001:000102030405 +ednsopt=65073:41413A42423A43433A44443A45453A4646 +ednsopt=65074:414243444546 @127.0.0.1'
  printf "%s\n" "${lines[@]}"
  [[ ${lines[0]} == "127.0.0.1" ]]
  [[ $status == 0 ]]

  # Get number of lines in the log after the test
  after="$(grep -c ^ /var/log/pihole-FTL.log)"

  # Extract relevant log lines
  log="$(sed -n "${before},${after}p" /var/log/pihole-FTL.log)"
  printf "%s\n" "${log}"

  # Start actual test
  run bash -c "grep -c \"EDNS(0) CLIENT SUBNET: 192.168.1.1/32\"" <<< "${log}"
  printf "%s\n" "${lines[@]}"
  [[ ${lines[0]} == "1" ]]
  run bash -c "grep -c \"EDNS(0) COOKIE (client-only): 1122334455667788\"" <<< "${log}"
  printf "%s\n" "${lines[@]}"
  [[ ${lines[0]} == "1" ]]
  run bash -c "grep -c \"EDNS(0) MAC address (BYTE format): 00:01:02:03:04:05\"" <<< "${log}"
  printf "%s\n" "${lines[@]}"
  [[ ${lines[0]} == "1" ]]
  run bash -c "grep -c \"EDNS(0) MAC address (TEXT format): AA:BB:CC:DD:EE:FF\"" <<< "${log}"
  printf "%s\n" "${lines[@]}"
  [[ ${lines[0]} == "1" ]]
  run bash -c "grep -c \"EDNS(0) CPE-ID (payload size 6): \\\"ABCDEF\\\" (0x41 0x42 0x43 0x44 0x45 0x46)\"" <<< "${log}"
  printf "%s\n" "${lines[@]}"
  [[ ${lines[0]} == "1" ]]
}

@test "EDNS(0) ECS can overwrite client address (IPv4)" {
  # Get number of lines in the log before the test
  before="$(grep -c ^ /var/log/pihole-FTL.log)"

  # Run test command
  run bash -c 'dig localhost +short +subnet=192.168.47.97/32 @127.0.0.1'
  printf "%s\n" "${lines[@]}"
  [[ ${lines[0]} == "127.0.0.1" ]]
  [[ $status == 0 ]]

  # Get number of lines in the log after the test
  after="$(grep -c ^ /var/log/pihole-FTL.log)"

  # Extract relevant log lines
  run bash -c "sed -n \"${before},${after}p\" /var/log/pihole-FTL.log"
  printf "%s\n" "${lines[@]}"
  [[ "${lines[@]}" == *"**** new UDP query[A] query \"localhost\" from lo:192.168.47.97 "* ]]
}

@test "EDNS(0) ECS can overwrite client address (IPv6)" {
  # Get number of lines in the log before the test
  before="$(grep -c ^ /var/log/pihole-FTL.log)"

  # Run test command
  run bash -c 'dig localhost +short +subnet=fe80::b167:af1e:968b:dead/128 @127.0.0.1'
  printf "%s\n" "${lines[@]}"
  [[ ${lines[0]} == "127.0.0.1" ]]
  [[ $status == 0 ]]

  # Get number of lines in the log after the test
  after="$(grep -c ^ /var/log/pihole-FTL.log)"

  # Extract relevant log lines
  run bash -c "sed -n \"${before},${after}p\" /var/log/pihole-FTL.log"
  printf "%s\n" "${lines[@]}"
  [[ "${lines[@]}" == *"**** new UDP query[A] query \"localhost\" from lo:fe80::b167:af1e:968b:dead "* ]]
}

@test "alias-client is imported and used for configured client" {
  run bash -c 'grep -c "Added alias-client \"some-aliasclient\" (aliasclient-0) with FTL ID 0" /var/log/pihole-FTL.log'
  printf "Added: %s\n" "${lines[@]}"
  [[ ${lines[0]} == "1" ]]
  run bash -c 'grep -c "Aliasclient ID 127.0.0.6 -> 0" /var/log/pihole-FTL.log'
  printf "Found ID: %s\n" "${lines[@]}"
  [[ ${lines[0]} == "1" ]]
  run bash -c 'grep -c "Client .* (127.0.0.6) IS  managed by this alias-client, adding counts" /var/log/pihole-FTL.log'
  printf "Adding counts: %s\n" "${lines[@]}"
  [[ ${lines[0]} == "1" ]]
}

@test "EDNS(0) ECS skipped for loopback address (IPv4)" {
  # Get number of lines in the log before the test
  before="$(grep -c ^ /var/log/pihole-FTL.log)"

  # Run test command
  run bash -c 'dig localhost +short +subnet=127.0.0.1/32 @127.0.0.1'
  printf "%s\n" "${lines[@]}"
  [[ ${lines[0]} == "127.0.0.1" ]]
  [[ $status == 0 ]]

  # Get number of lines in the log after the test
  after="$(grep -c ^ /var/log/pihole-FTL.log)"

  # Extract relevant log lines
  run bash -c "sed -n \"${before},${after}p\" /var/log/pihole-FTL.log"
  printf "%s\n" "${lines[@]}"
  [[ "${lines[@]}" == *"EDNS(0) CLIENT SUBNET: Skipped 127.0.0.1/32 (IPv4 loopback address)"* ]]
}

@test "EDNS(0) ECS skipped for loopback address (IPv6)" {
  # Get number of lines in the log before the test
  before="$(grep -c ^ /var/log/pihole-FTL.log)"

  # Run test command
  run bash -c 'dig localhost +short +subnet=::1/128 @127.0.0.1'
  printf "%s\n" "${lines[@]}"
  [[ ${lines[0]} == "127.0.0.1" ]]
  [[ $status == 0 ]]

  # Get number of lines in the log after the test
  after="$(grep -c ^ /var/log/pihole-FTL.log)"

  # Extract relevant log lines
  run bash -c "sed -n \"${before},${after}p\" /var/log/pihole-FTL.log"
  printf "%s\n" "${lines[@]}"
  [[ "${lines[@]}" == *"EDNS(0) CLIENT SUBNET: Skipped ::1/128 (IPv6 loopback address)"* ]]
}

@test "Embedded SQLite3 shell available and functional" {
  run bash -c './pihole-FTL sqlite3 -help'
  printf "%s\n" "${lines[@]}"
  [[ ${lines[0]} == "Usage: sqlite3 [OPTIONS] FILENAME [SQL]" ]]
}

@test "Embedded SQLite3 shell is called for .db file" {
  run bash -c './pihole-FTL abc.db ".version"'
  printf "%s\n" "${lines[@]}"
  [[ ${lines[0]} == "SQLite 3."* ]]
}

@test "Embedded LUA engine is called for .lua file" {
  echo 'print("Hello from LUA")' > abc.lua
  run bash -c './pihole-FTL abc.lua'
  printf "%s\n" "${lines[@]}"
  [[ ${lines[0]} == "Hello from LUA" ]]
  rm abc.lua
}<|MERGE_RESOLUTION|>--- conflicted
+++ resolved
@@ -25,7 +25,7 @@
   [[ ${lines[0]} == *"Compiled 2 whitelist and 1 blacklist regex filters"* ]]
 }
 
-@test "Blacklisted domain is blocked" {
+@test "denied domain is blocked" {
   run bash -c "dig blacklist-blocked.test.pi-hole.net @127.0.0.1 +short"
   printf "%s\n" "${lines[@]}"
   [[ ${lines[0]} == "0.0.0.0" ]]
@@ -298,19 +298,14 @@
   [[ ${lines[0]} == "0" ]]
 }
 
-<<<<<<< HEAD
+@test "No \"database not available\" messages in pihole-FTL.log" {
+  run bash -c 'grep -c "database not available" /var/log/pihole-FTL.log'
+  printf "%s\n" "${lines[@]}"
+  [[ ${lines[0]} == "0" ]]
+}
+
 @test "No ERROR messages in pihole-FTL.log (besides known index.html error)" {
   run bash -c 'grep "ERROR:" /var/log/pihole-FTL.log | grep -c -v -E "index\.html"'
-=======
-@test "No \"database not available\" messages in pihole-FTL.log" {
-  run bash -c 'grep -c "database not available" /var/log/pihole-FTL.log'
-  printf "%s\n" "${lines[@]}"
-  [[ ${lines[0]} == "0" ]]
-}
-
-@test "No ERROR messages in pihole-FTL.log" {
-  run bash -c 'grep -c "ERROR" /var/log/pihole-FTL.log'
->>>>>>> f86297b1
   printf "%s\n" "${lines[@]}"
   [[ ${lines[0]} == "0" ]]
 }
