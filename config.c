/* Pi-hole: A black hole for Internet advertisements
*  (c) 2017 Pi-hole, LLC (https://pi-hole.net)
*  Network-wide ad blocking via your own hardware.
*
*  FTL Engine
*  Config routines
*
*  This file is copyright under the latest version of the EUPL.
*  Please see LICENSE file for your rights under this license. */

#include "FTL.h"

ConfigStruct config;
static char *parse_FTLconf(FILE *fp, const char * key);
static void release_config_memory(void);
void getpath(FILE* fp, const char *option, const char *defaultloc, char **pointer);

char *conflinebuffer = NULL;

void getLogFilePath(void)
{
	FILE *fp;
	char * buffer;

	// Try to open default config file. Use fallback if not found
	if( ((fp = fopen(FTLfiles.conf, "r")) == NULL) &&
	    ((fp = fopen(FTLfiles.snapConf, "r")) == NULL) &&
	    ((fp = fopen("pihole-FTL.conf", "r")) == NULL))
	{
		printf("Notice: Found no readable FTL config file");
	}

	// Read LOGFILE value if available
	// defaults to: "/var/log/pihole-FTL.log"
	buffer = parse_FTLconf(fp, "LOGFILE");

	errno = 0;
	// Use sscanf() to obtain filename from config file parameter only if buffer != NULL
	if(buffer == NULL || sscanf(buffer, "%127ms", &FTLfiles.log) != 1)
	{
		// Use standard path if no custom path was obtained from the config file
		FTLfiles.log = strdup("/var/log/pihole-FTL.log");
	}

	// Test if memory allocation was successful
	if(FTLfiles.log == NULL)
	{
		printf("FATAL: Allocating memory for FTLfiles.log failed (%s, %i). Exiting.",
		       strerror(errno), errno);
		exit(EXIT_FAILURE);
	}
	else if(strlen(FTLfiles.log) == 0)
	{
		printf("Fatal: Log file location cannot be empty");
		exit(EXIT_FAILURE);
	}
	else
		logg("Using log file %s", FTLfiles.log);
}

void read_FTLconf(void)
{
	FILE *fp;
	char * buffer;

	// Try to open default config file. Use fallback if not found
	if( ((fp = fopen(FTLfiles.conf, "r")) == NULL) &&
	    ((fp = fopen(FTLfiles.snapConf, "r")) == NULL) &&
	    ((fp = fopen("pihole-FTL.conf", "r")) == NULL))
	{
		logg("Notice: Found no readable FTL config file");
		logg("        Using default settings");
	}

	// Parse lines in the config file
	logg("Starting config file parsing (%s)", FTLfiles.conf);

	// SOCKET_LISTENING
	// defaults to: listen only local
	config.socket_listenlocal = true;
	buffer = parse_FTLconf(fp, "SOCKET_LISTENING");

	if(buffer != NULL && strcasecmp(buffer, "all") == 0)
		config.socket_listenlocal = false;

	if(config.socket_listenlocal)
		logg("   SOCKET_LISTENING: only local");
	else
		logg("   SOCKET_LISTENING: all destinations");

	// AAAA_QUERY_ANALYSIS
	// defaults to: Yes
	config.analyze_AAAA = true;
	buffer = parse_FTLconf(fp, "AAAA_QUERY_ANALYSIS");

	if(buffer != NULL && strcasecmp(buffer, "no") == 0)
		config.analyze_AAAA = false;

	if(config.analyze_AAAA)
		logg("   AAAA_QUERY_ANALYSIS: Show AAAA queries");
	else
		logg("   AAAA_QUERY_ANALYSIS: Hide AAAA queries");

	// MAXDBDAYS
	// defaults to: 365 days
	config.maxDBdays = 365;
	buffer = parse_FTLconf(fp, "MAXDBDAYS");

	int value = 0;
	if(buffer != NULL && sscanf(buffer, "%i", &value))
		if(value >= 0)
			config.maxDBdays = value;

	if(config.maxDBdays == 0)
		logg("   MAXDBDAYS: --- (DB disabled)", config.maxDBdays);
	else
		logg("   MAXDBDAYS: max age for stored queries is %i days", config.maxDBdays);

	// RESOLVE_IPV6
	// defaults to: Yes
	config.resolveIPv6 = true;
	buffer = parse_FTLconf(fp, "RESOLVE_IPV6");

	if(buffer != NULL && strcasecmp(buffer, "no") == 0)
		config.resolveIPv6 = false;

	if(config.resolveIPv6)
		logg("   RESOLVE_IPV6: Resolve IPv6 addresses");
	else
		logg("   RESOLVE_IPV6: Don\'t resolve IPv6 addresses");

	// RESOLVE_IPV4
	// defaults to: Yes
	config.resolveIPv4 = true;
	buffer = parse_FTLconf(fp, "RESOLVE_IPV4");
	if(buffer != NULL && strcasecmp(buffer, "no") == 0)
		config.resolveIPv4 = false;
	if(config.resolveIPv4)
		logg("   RESOLVE_IPV4: Resolve IPv4 addresses");
	else
		logg("   RESOLVE_IPV4: Don\'t resolve IPv4 addresses");

	// DBINTERVAL
	// How often do we store queries in FTL's database [minutes]?
	// this value can be a floating point number, e.g. "DBINTERVAL=0.5"
	// defaults to: once per minute
	config.DBinterval = 60;
	buffer = parse_FTLconf(fp, "DBINTERVAL");

	float fvalue = 0;
	if(buffer != NULL && sscanf(buffer, "%f", &fvalue))
		// check if the read value is
		// - larger than 0.1min (6sec), and
		// - smaller than 1440.0min (once a day)
		if(fvalue >= 0.1f && fvalue <= 1440.0f)
			config.DBinterval = (int)(fvalue * 60);

	if(config.DBinterval == 60)
		logg("   DBINTERVAL: saving to DB file every minute");
	else
		logg("   DBINTERVAL: saving to DB file every %i seconds", config.DBinterval);

	// DBFILE
	// defaults to: "/etc/pihole/pihole-FTL.db"
	buffer = parse_FTLconf(fp, "DBFILE");

	errno = 0;
	// Use sscanf() to obtain filename from config file parameter only if buffer != NULL
	if(!(buffer != NULL && sscanf(buffer, "%127ms", &FTLfiles.db)))
	{
		// Use standard path if no custom path was obtained from the config file
		FTLfiles.db = strdup("/etc/pihole/pihole-FTL.db");
	}

	// Test if memory allocation was successful
	if(FTLfiles.db == NULL && errno != 0)
	{
		logg("FATAL: Allocating memory for FTLfiles.db failed (%s, %i). Exiting.", strerror(errno), errno);
		exit(EXIT_FAILURE);
	}
	else if(FTLfiles.db != NULL && strlen(FTLfiles.db) > 0)
		logg("   DBFILE: Using %s", FTLfiles.db);
	else
		logg("   DBFILE: Not using database due to empty filename");

	// FTLPORT
	// On which port should FTL be listening?
	// defaults to: 4711
	config.port = 4711;
	buffer = parse_FTLconf(fp, "FTLPORT");

	value = 0;
	if(buffer != NULL && sscanf(buffer, "%i", &value))
		if(value > 0 && value <= 65535)
			config.port = value;

	// MAXLOGAGE
	// Up to how many hours in the past should queries be imported from the database?
	// defaults to: 24.0
	config.maxlogage = 24*3600;
	buffer = parse_FTLconf(fp, "MAXLOGAGE");

	fvalue = 0;
	if(buffer != NULL && sscanf(buffer, "%f", &fvalue))
		if(fvalue >= 0.0f && value <= 744.0f)
			config.maxlogage = (int)(fvalue * 3600);
	logg("   MAXLOGAGE: Importing up to %.1f hours of log data", (float)config.maxlogage/3600.0f);

	// PRIVACYLEVEL
	// Specify if we want to anonymize the DNS queries somehow, available options are:
	// PRIVACY_SHOW_ALL (0) = don't hide anything
	// PRIVACY_HIDE_DOMAINS (1) = show and store all domains as "hidden", return nothing for Top Domains + Top Ads
	// PRIVACY_HIDE_DOMAINS_CLIENTS (2) = as above, show all domains as "hidden" and all clients as "127.0.0.1"
	//                                    (or "::1"), return nothing for any Top Lists
	// PRIVACY_MAXIMUM (3) = Disabled basically everything except the anonymous statistics, there will be no entries
	//                       added to the database, no entries visible in the query log and no Top Item Lists
	// PRIVACY_NOSTATS (4) = Disable any analysis on queries. No counters are available in this mode.
	// defaults to: PRIVACY_SHOW_ALL
	config.privacylevel = PRIVACY_SHOW_ALL;
	get_privacy_level(fp);
	logg("   PRIVACYLEVEL: Set to %i", config.privacylevel);

	// IGNORE_LOCALHOST
	// defaults to: No
	config.ignore_localhost = false;
	buffer = parse_FTLconf(fp, "IGNORE_LOCALHOST");

	if(buffer != NULL && strcasecmp(buffer, "yes") == 0)
		config.ignore_localhost = true;

	if(config.ignore_localhost)
		logg("   IGNORE_LOCALHOST: Hide queries from localhost");
	else
		logg("   IGNORE_LOCALHOST: Show queries from localhost");

	// BLOCKINGMODE
	// defaults to: MODE_IP
	get_blocking_mode(fp);
	switch(config.blockingmode)
	{
		case MODE_NX:
			logg("   BLOCKINGMODE: NXDOMAIN for blocked domains");
			break;
		case MODE_NULL:
			logg("   BLOCKINGMODE: Null IPs for blocked domains");
			break;
		case MODE_IP_NODATA_AAAA:
			logg("   BLOCKINGMODE: Pi-hole's IP + NODATA-IPv6 for blocked domains");
			break;
		case MODE_NODATA:
			logg("   BLOCKINGMODE: Using NODATA for blocked domains");
			break;
		case MODE_IP:
			logg("   BLOCKINGMODE: Pi-hole's IPs for blocked domains");
			break;
	}

	// ANALYZE_ONLY_A_AND_AAAA
	// defaults to: No
	config.analyze_only_A_AAAA = false;
	buffer = parse_FTLconf(fp, "ANALYZE_ONLY_A_AND_AAAA");

	if(buffer != NULL && strcasecmp(buffer, "true") == 0)
		config.analyze_only_A_AAAA = true;

	if(config.analyze_only_A_AAAA)
		logg("   ANALYZE_ONLY_A_AND_AAAA: Enabled. Analyzing only A and AAAA queries");
	else
		logg("   ANALYZE_ONLY_A_AND_AAAA: Disabled. Analyzing all queries");

	// DBIMPORT
	// defaults to: Yes
	config.DBimport = true;
	buffer = parse_FTLconf(fp, "DBIMPORT");
	if(buffer != NULL && strcasecmp(buffer, "no") == 0)
		config.DBimport = false;
	if(config.DBimport)
		logg("   DBIMPORT: Importing history from database");
	else
		logg("   DBIMPORT: Not importing history from database");

	// PIDFILE
	getpath(fp, "PIDFILE", "/var/run/pihole-FTL.pid", &FTLfiles.pid);

	// PORTFILE
	getpath(fp, "PORTFILE", "/var/run/pihole-FTL.port", &FTLfiles.port);

	// SOCKETFILE
	getpath(fp, "SOCKETFILE", "/var/run/pihole/FTL.sock", &FTLfiles.socketfile);

	// WHITELISTFILE
	getpath(fp, "WHITELISTFILE", "/etc/pihole/whitelist.txt", &files.whitelist);

	// BLACKLISTFILE
	getpath(fp, "BLACKLISTFILE", "/etc/pihole/black.list", &files.blacklist);

	// GRAVITYFILE
	getpath(fp, "GRAVITYFILE", "/etc/pihole/gravity.list", &files.gravity);

	// REGEXLISTFILE
	getpath(fp, "REGEXLISTFILE", "/etc/pihole/regex.list", &files.regexlist);

	// SETUPVARSFILE
	getpath(fp, "SETUPVARSFILE", "/etc/pihole/setupVars.conf", &files.setupVars);

	// AUDITLISTFILE
	getpath(fp, "AUDITLISTFILE", "/etc/pihole/auditlog.list", &files.auditlist);

<<<<<<< HEAD
	// GRAVITYFILE
	getpath(fp, "GRAVITYFILE", "/etc/pihole/gravity.db", &FTLfiles.gravitydb);
=======
	// MACVENDORDB
	getpath(fp, "MACVENDORDB", "/etc/pihole/macvendor.db", &FTLfiles.macvendordb);

	// PARSE_ARP_CACHE
	// defaults to: true
	config.parse_arp_cache = true;
	buffer = parse_FTLconf(fp, "PARSE_ARP_CACHE");

	if(buffer != NULL && strcasecmp(buffer, "false") == 0)
		config.parse_arp_cache = false;

	if(config.parse_arp_cache)
		logg("   PARSE_ARP_CACHE: Active");
	else
		logg("   PARSE_ARP_CACHE: Inactive");

	// Read DEBUG_... setting from pihole-FTL.conf
	read_debuging_settings(fp);
>>>>>>> 9094d79c

	logg("Finished config file parsing");

	// Release memory
	release_config_memory();

	if(fp != NULL)
		fclose(fp);
}

void getpath(FILE* fp, const char *option, const char *defaultloc, char **pointer)
{
	// This subroutine is used to read paths from pihole-FTL.conf
	// fp:         File pointer to opened and readable config file
	// option:     Option string ("key") to try to read
	// defaultloc: Value used if key is not found in file
	// pointer:    Location where read (or default) parameter is stored
	char *buffer = parse_FTLconf(fp, option);

	errno = 0;
	// Use sscanf() to obtain filename from config file parameter only if buffer != NULL
	if(buffer == NULL || sscanf(buffer, "%127ms", pointer) != 1)
	{
		// Use standard path if no custom path was obtained from the config file
		*pointer = strdup(defaultloc);
	}

	// Test if memory allocation was successful
	if(*pointer == NULL)
	{
		logg("FATAL: Allocating memory for %s failed (%s, %i). Exiting.", option, strerror(errno), errno);
		exit(EXIT_FAILURE);
	}
	else if(strlen(*pointer) == 0)
	{
		logg("   %s: Empty file name is not possible!", option);
		exit(EXIT_FAILURE);
	}
	else
	{
		logg("   %s: Using %s", option, *pointer);
	}
}

static char *parse_FTLconf(FILE *fp, const char * key)
{
	// Return NULL if fp is an invalid file pointer
	if(fp == NULL)
		return NULL;

	char * keystr = calloc(strlen(key)+2,sizeof(char));
	if(keystr == NULL)
	{
		logg("WARN: parse_FTLconf failed: could not allocate memory for keystr");
		return NULL;
	}
	sprintf(keystr, "%s=", key);

	// Go to beginning of file
	fseek(fp, 0L, SEEK_SET);

	size_t size;
	errno = 0;
	while(getline(&conflinebuffer, &size, fp) != -1)
	{
		// Skip comment lines
		if(conflinebuffer[0] == '#' || conflinebuffer[0] == ';')
			continue;

		// Skip lines with other keys
		if((strstr(conflinebuffer, keystr)) == NULL)
			continue;

		// otherwise: key found
		free(keystr);
		// Note: value is still a pointer into the conflinebuffer
		//       its memory will get released in release_config_memory()
		char* value = find_equals(conflinebuffer) + 1;
		// Trim whitespace at beginning and end, this function
		// modifies the string inplace
		trim_whitespace(value);
		return value;
	}

	if(errno == ENOMEM)
		logg("WARN: parse_FTLconf failed: could not allocate memory for getline");

	// Key not found -> return NULL
	free(keystr);

	return NULL;
}

void release_config_memory(void)
{
	if(conflinebuffer != NULL)
	{
		free(conflinebuffer);
		conflinebuffer = NULL;
	}
}

void get_privacy_level(FILE *fp)
{
	// See if we got a file handle, if not we have to open
	// the config file ourselves
	bool opened = false;
	if(fp == NULL)
	{
		if((fp = fopen(FTLfiles.conf, "r")) == NULL)
			// Return silently if there is no config file available
			return;
		opened = true;
	}

	int value = 0;
	char *buffer = parse_FTLconf(fp, "PRIVACYLEVEL");
	if(buffer != NULL && sscanf(buffer, "%i", &value) == 1)
	{
		// Check for change and validity of privacy level (set in FTL.h)
		if(value >= PRIVACY_SHOW_ALL &&
		   value <= PRIVACY_NOSTATS &&
		   value > config.privacylevel)
		{
			logg("Notice: Increasing privacy level from %i to %i", config.privacylevel, value);
			config.privacylevel = value;
		}
	}

	// Release memory
	release_config_memory();

	// Have to close the config file if we opened it
	if(opened)
		fclose(fp);
}

void get_blocking_mode(FILE *fp)
{
	// Set default value
	config.blockingmode = MODE_NULL;

	// See if we got a file handle, if not we have to open
	// the config file ourselves
	bool opened = false;
	if(fp == NULL)
	{
		if((fp = fopen(FTLfiles.conf, "r")) == NULL)
			// Return silently if there is no config file available
			return;
		opened = true;
	}

	// Get config string (if present)
	char *buffer = parse_FTLconf(fp, "BLOCKINGMODE");
	if(buffer != NULL)
	{
		if(strcasecmp(buffer, "NXDOMAIN") == 0)
			config.blockingmode = MODE_NX;
		else if(strcasecmp(buffer, "NULL") == 0)
			config.blockingmode = MODE_NULL;
		else if(strcasecmp(buffer, "IP-NODATA-AAAA") == 0)
			config.blockingmode = MODE_IP_NODATA_AAAA;
		else if(strcasecmp(buffer, "IP") == 0)
			config.blockingmode = MODE_IP;
		else if(strcasecmp(buffer, "NODATA") == 0)
			config.blockingmode = MODE_NODATA;
		else
			logg("Ignoring unknown blocking mode, fallback is NULL blocking");
	}

	// Release memory
	release_config_memory();

	// Have to close the config file if we opened it
	if(opened)
		fclose(fp);
}

void read_debuging_settings(FILE *fp)
{
	// Set default (no debug instructions set)
	config.debug = 0;

	// See if we got a file handle, if not we have to open
	// the config file ourselves
	bool opened = false;
	if(fp == NULL)
	{
		if((fp = fopen(FTLfiles.conf, "r")) == NULL)
			// Return silently if there is no config file available
			return;
		opened = true;
	}

	// DEBUG_DATABASE
	// defaults to: false
	char* buffer = parse_FTLconf(fp, "DEBUG_DATABASE");
	if(buffer != NULL && strcasecmp(buffer, "true") == 0)
		config.debug |= DEBUG_DATABASE;

	// DEBUG_NETWORKING
	// defaults to: false
	buffer = parse_FTLconf(fp, "DEBUG_NETWORKING");
	if(buffer != NULL && strcasecmp(buffer, "true") == 0)
		config.debug |= DEBUG_NETWORKING;

	// DEBUG_LOCKS
	// defaults to: false
	buffer = parse_FTLconf(fp, "DEBUG_LOCKS");
	if(buffer != NULL && strcasecmp(buffer, "true") == 0)
		config.debug |= DEBUG_LOCKS;

	// DEBUG_QUERIES
	// defaults to: false
	buffer = parse_FTLconf(fp, "DEBUG_QUERIES");
	if(buffer != NULL && strcasecmp(buffer, "true") == 0)
		config.debug |= DEBUG_QUERIES;

	// DEBUG_FLAGS
	// defaults to: false
	buffer = parse_FTLconf(fp, "DEBUG_FLAGS");
	if(buffer != NULL && strcasecmp(buffer, "true") == 0)
		config.debug |= DEBUG_FLAGS;

	// DEBUG_SHMEM
	// defaults to: false
	buffer = parse_FTLconf(fp, "DEBUG_SHMEM");
	if(buffer != NULL && strcasecmp(buffer, "true") == 0)
		config.debug |= DEBUG_SHMEM;

	// DEBUG_GC
	// defaults to: false
	buffer = parse_FTLconf(fp, "DEBUG_GC");
	if(buffer != NULL && strcasecmp(buffer, "true") == 0)
		config.debug |= DEBUG_GC;

	// DEBUG_ARP
	// defaults to: false
	buffer = parse_FTLconf(fp, "DEBUG_ARP");
	if(buffer != NULL && strcasecmp(buffer, "true") == 0)
		config.debug |= DEBUG_ARP;

	// DEBUG_REGEX or REGEX_DEBUGMODE (legacy config option)
	// defaults to: false
	buffer = parse_FTLconf(fp, "DEBUG_REGEX");
	if(buffer != NULL && strcasecmp(buffer, "true") == 0)
		config.debug |= DEBUG_REGEX;
	buffer = parse_FTLconf(fp, "REGEX_DEBUGMODE");
	if(buffer != NULL && strcasecmp(buffer, "true") == 0)
		config.debug |= DEBUG_REGEX;

	if(config.debug)
	{
		logg("************************");
		logg("* Debugging enabled    *");
		logg("* DEBUG_DATABASE   %s *", (config.debug & DEBUG_DATABASE)? "YES":"NO ");
		logg("* DEBUG_NETWORKING %s *", (config.debug & DEBUG_NETWORKING)? "YES":"NO ");
		logg("* DEBUG_LOCKS      %s *", (config.debug & DEBUG_LOCKS)? "YES":"NO ");
		logg("* DEBUG_QUERIES    %s *", (config.debug & DEBUG_QUERIES)? "YES":"NO ");
		logg("* DEBUG_FLAGS      %s *", (config.debug & DEBUG_FLAGS)? "YES":"NO ");
		logg("* DEBUG_SHMEM      %s *", (config.debug & DEBUG_SHMEM)? "YES":"NO ");
		logg("* DEBUG_GC         %s *", (config.debug & DEBUG_GC)? "YES":"NO ");
		logg("* DEBUG_ARP        %s *", (config.debug & DEBUG_ARP)? "YES":"NO ");
		logg("* DEBUG_REGEX      %s *", (config.debug & DEBUG_REGEX)? "YES":"NO ");
		logg("************************");
	}

	// Have to close the config file if we opened it
	if(opened)
	{
		fclose(fp);

		// Release memory only when we opened the file
		// Otherwise, it may still be needed outside of
		// this function (initial config parsing)
		release_config_memory();
	}
}<|MERGE_RESOLUTION|>--- conflicted
+++ resolved
@@ -306,10 +306,9 @@
 	// AUDITLISTFILE
 	getpath(fp, "AUDITLISTFILE", "/etc/pihole/auditlog.list", &files.auditlist);
 
-<<<<<<< HEAD
 	// GRAVITYFILE
 	getpath(fp, "GRAVITYFILE", "/etc/pihole/gravity.db", &FTLfiles.gravitydb);
-=======
+
 	// MACVENDORDB
 	getpath(fp, "MACVENDORDB", "/etc/pihole/macvendor.db", &FTLfiles.macvendordb);
 
@@ -328,7 +327,6 @@
 
 	// Read DEBUG_... setting from pihole-FTL.conf
 	read_debuging_settings(fp);
->>>>>>> 9094d79c
 
 	logg("Finished config file parsing");
 
