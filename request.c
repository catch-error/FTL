--- conflicted
+++ resolved
@@ -16,12 +16,11 @@
 #define max(a,b) ({ __typeof__ (a) _a = (a); __typeof__ (b) _b = (b); _a > _b ? _a : _b; })
 
 // Local prototypes
-<<<<<<< HEAD
 void getStats(int *sock, char type);
 void getOverTime(int *sock, char type);
 void getTopDomains (char *client_message, int *sock, char type);
 void getTopClients(char *client_message, int *sock, char type);
-void getForwardDestinations(int *sock, char type);
+void getForwardDestinations(char *client_message, int *sock, char type);
 void getForwardNames(int *sock, char type);
 void getQueryTypes(int *sock, char type);
 void getAllQueries(char *client_message, int *sock, char type);
@@ -36,25 +35,6 @@
 void getPiholeStatus(int *sock, char type);
 
 void process_socket_request(char *client_message, int *sock)
-=======
-void getStats(int *sock);
-void getOverTime(int *sock);
-void getTopDomains (char *client_message, int *sock);
-void getTopClients(char *client_message, int *sock);
-void getForwardDestinations(char *client_message, int *sock);
-void getForwardNames(int *sock);
-void getQueryTypes(int *sock);
-void getAllQueries(char *client_message, int *sock);
-void getRecentBlocked(char *client_message, int *sock);
-void getMemoryUsage(int *sock);
-void getForwardDestinationsOverTime(int *sock);
-void getClientID(int *sock);
-void getQueryTypesOverTime(int *sock);
-void getVersion(int *sock);
-void getDBstats(int *sock);
-
-void process_request(char *client_message, int *sock)
->>>>>>> 8b316c3d
 {
 	char EOT[2];
 	EOT[0] = 0x04;
@@ -85,11 +65,7 @@
 	else if(command(client_message, ">forward-dest"))
 	{
 		processed = true;
-<<<<<<< HEAD
-		getForwardDestinations(sock, type);
-=======
-		getForwardDestinations(client_message, sock);
->>>>>>> 8b316c3d
+		getForwardDestinations(client_message, sock, type);
 	}
 	else if(command(client_message, ">forward-names"))
 	{
@@ -199,7 +175,7 @@
 	}
 	else if(command(client_message, "GET /stats/forward_dest") || command(client_message, "GET /stats/forward_destinations"))
 	{
-		getForwardDestinations(sock, type);
+		getForwardDestinations(client_message, sock, type);
 	}
 	else if(command(client_message, "GET /stats/dashboard"))
 	{
@@ -212,7 +188,7 @@
 		ssend(*sock, ",");
 		getTopClients(client_message, sock, type);
 		ssend(*sock, ",");
-		getForwardDestinations(sock, type);
+		getForwardDestinations(client_message, sock, type);
 	}
 	else if(command(client_message, "GET /stats/query_types"))
 	{
@@ -699,19 +675,14 @@
 }
 
 
-<<<<<<< HEAD
-void getForwardDestinations(int *sock, char type)
-{
-	bool allocated = false, first = true;
-=======
-void getForwardDestinations(char *client_message, int *sock)
-{
-	char server_message[SOCKETBUFFERLEN];
-	bool allocated = false, sort = true;
->>>>>>> 8b316c3d
+void getForwardDestinations(char *client_message, int *sock, char type)
+{
+	bool allocated = false, first = true, sort = true;
 	int i, temparray[counters.forwarded+1][2];
 
-	if(command(client_message, "unsorted"))
+	if(type == SOCKET && command(client_message, "unsorted"))
+		sort = false;
+	else if(strstr(client_message, "unsorted"))
 		sort = false;
 
 	if(sort)
