--- conflicted
+++ resolved
@@ -77,16 +77,6 @@
 						// Unknown (?)
 						counters->unknown--;
 						break;
-<<<<<<< HEAD
-					case QUERY_GRAVITY:
-						// Blocked by Pi-hole's blocking lists
-						counters->blocked--;
-						overTime[timeidx].blocked--;
-						domains[domainID].blockedcount--;
-						clients[clientID].blockedcount--;
-						break;
-=======
->>>>>>> da8c2765
 					case QUERY_FORWARDED:
 						// Forwarded to an upstream DNS server
 						counters->forwardedqueries--;
@@ -99,18 +89,11 @@
 						counters->cached--;
 						overTime[timeidx].cached--;
 						break;
-<<<<<<< HEAD
-					case QUERY_BLACKLIST: // exact blocked
-					case QUERY_WILDCARD: // regex blocked (fall through)
-					case QUERY_EXTERNAL_BLOCKED: // blocked by upstream provider (fall through)
-						counters->blocked--;
-=======
 					case QUERY_GRAVITY: // Blocked by Pi-hole's blocking lists (fall through)
 					case QUERY_BLACKLIST: // Exact blocked (fall through)
 					case QUERY_WILDCARD: // Regex blocked (fall through)
 					case QUERY_EXTERNAL_BLOCKED: // Blocked by upstream provider (fall through)
-						counters.blocked--;
->>>>>>> da8c2765
+						counters->blocked--;
 						overTime[timeidx].blocked--;
 						domains[domainID].blockedcount--;
 						clients[clientID].blockedcount--;
