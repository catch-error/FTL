/* Pi-hole: A black hole for Internet advertisements
*  (c) 2017 Pi-hole, LLC (https://pi-hole.net)
*  Network-wide ad blocking via your own hardware.
*
*  FTL Engine
*  Core routine
*
*  This file is copyright under the latest version of the EUPL.
*  Please see LICENSE file for your rights under this license. */

#include "FTL.h"

char * username;
bool needGC = false;
bool needDBGC = false;

int main (int argc, char* argv[]) {
	username = getUserName();

	if(argc > 1)
		parse_args(argc, argv);

	// Try to open FTL log
	open_FTL_log(true);
	open_pihole_log();
	logg("########## FTL started! ##########");
	log_FTL_version();
	init_thread_lock();

	// pihole-FTL should really be run as user "pihole" to not mess up with the file permissions
	// still allow this if "debug" flag is set
	if(strcmp(username,"pihole") != 0 && !debug)
	{
		logg("Warning: Starting pihole-FTL directly is not recommended.");
		logg("         Instead, use system commands for starting pihole-FTL as service (systemctl / service).");
	}

	read_FTLconf();

	if(!debug && daemonmode)
		go_daemon();
	else
		savepid();

	handle_signals();

	read_gravity_files();

	if(config.maxDBdays != 0)
		db_init();

	logg("Starting initial log file parsing");
	initial_log_parsing();
	logg("Finished initial log file parsing");
	log_counter_info();
	check_setupVarsconf();

	// We will use the attributes object later to start all threads in detached mode
	pthread_attr_t attr;
	// Initialize thread attributes object with default attribute values
	pthread_attr_init(&attr);
	// When a detached thread terminates, its resources are automatically released back to
	// the system without the need for another thread to join with the terminated thread
	pthread_attr_setdetachstate(&attr, PTHREAD_CREATE_DETACHED);

	// Start log analyzing thread
	pthread_t piholelogthread;
	if(pthread_create( &piholelogthread, &attr, pihole_log_thread, NULL ) != 0)
	{
		logg("Unable to open Pi-hole log processing thread. Exiting...");
		killed = 1;
	}
	sleepms(100);

<<<<<<< HEAD
	// Start SOCKET thread
=======
	pthread_t telnet_listenthread;
	if(pthread_create( &telnet_listenthread, &attr, telnet_listening_thread, NULL ) != 0)
	{
		logg("Unable to open telnet listening thread. Exiting...");
		killed = 1;
	}

>>>>>>> d69ec5ee
	pthread_t socket_listenthread;
	if(pthread_create( &socket_listenthread, &attr, socket_listening_thread, NULL ) != 0)
	{
		logg("Unable to open Unix socket listening thread. Exiting...");
		killed = 1;
	}
	sleepms(100);

	// Start API thread
	pthread_t api_listenthread;
	if(pthread_create( &api_listenthread, &attr, api_listening_thread, NULL ) != 0)
	{
		logg("Unable to open API listening thread. Exiting...");
		killed = 1;
	}

	while(!killed)
	{
		sleepms(100);

		bool runGCthread = false, runDBthread = false;

		if(((time(NULL) - GCdelay)%GCinterval) == 0)
			runGCthread = true;

		if(database && ((time(NULL)%config.DBinterval) == 0))
			runDBthread = true;

		// Garbadge collect in regular interval, but don't do it if the threadlocks is set
		// This will also run reresolveHostnames()
		if(runGCthread || needGC)
		{
			// Wait until we are allowed to work on the data
			while(threadwritelock || threadreadlock)
				sleepms(100);

			needGC = false;
			runGCthread = false;

			if(config.rolling_24h)
			{
				pthread_t GCthread;
				if(pthread_create( &GCthread, &attr, GC_thread, NULL ) != 0)
				{
					logg("Unable to open GC thread. Exiting...");
					killed = 1;
				}
			}

			if(database)
				DBdeleteoldqueries = true;

			// Avoid immediate re-run of GC thread
			while(((time(NULL) - GCdelay)%GCinterval) == 0)
				sleepms(100);
		}

		// Dump to database in regular interval
		if(runDBthread)
		{
			// Wait until we are allowed to work on the data
			while(threadwritelock || threadreadlock)
				sleepms(100);

			runDBthread = false;

			pthread_t DBthread;
			if(pthread_create( &DBthread, &attr, DB_thread, NULL ) != 0)
			{
				logg("WARN: Unable to open DB thread.");
			}

			// Avoid immediate re-run of DB thread
			while(((time(NULL)%config.DBinterval) == 0))
				sleepms(100);
		}

		// Handle SIGHUP
		if(rereadgravity)
		{
			enable_thread_lock("pihole_main_thread");
			// Have to re-read gravity files
			rereadgravity = false;
			read_gravity_files();
			log_counter_info();
			disable_thread_lock("pihole_main_thread");
		}
	}

	logg("Shutting down...");
	pthread_cancel(piholelogthread);
	pthread_cancel(telnet_listenthread);
	pthread_cancel(socket_listenthread);
	close_telnet_socket();
	close_unix_socket();
	removepid();
	logg("########## FTL terminated! ##########");
	return 1;
}<|MERGE_RESOLUTION|>--- conflicted
+++ resolved
@@ -72,9 +72,7 @@
 	}
 	sleepms(100);
 
-<<<<<<< HEAD
-	// Start SOCKET thread
-=======
+	// Start TELNET thread
 	pthread_t telnet_listenthread;
 	if(pthread_create( &telnet_listenthread, &attr, telnet_listening_thread, NULL ) != 0)
 	{
@@ -82,7 +80,7 @@
 		killed = 1;
 	}
 
->>>>>>> d69ec5ee
+	// Start SOCKET thread
 	pthread_t socket_listenthread;
 	if(pthread_create( &socket_listenthread, &attr, socket_listening_thread, NULL ) != 0)
 	{
@@ -178,6 +176,7 @@
 	pthread_cancel(socket_listenthread);
 	close_telnet_socket();
 	close_unix_socket();
+	close_api_socket();
 	removepid();
 	logg("########## FTL terminated! ##########");
 	return 1;
