/* Pi-hole: A black hole for Internet advertisements
*  (c) 2017 Pi-hole, LLC (https://pi-hole.net)
*  Network-wide ad blocking via your own hardware.
*
*  FTL Engine
*  Core routine
*
*  This file is copyright under the latest version of the EUPL.
*  Please see LICENSE file for your rights under this license. */

#include "FTL.h"

char * username;
bool needGC = false;
bool needDBGC = false;

int main (int argc, char* argv[]) {
	username = getUserName();

	if(argc > 1)
		parse_args(argc, argv);

	// Try to open FTL log
	open_FTL_log(true);
	open_pihole_log();
	logg("########## FTL started! ##########");
	log_FTL_version();
	init_thread_lock();

	// pihole-FTL should really be run as user "pihole" to not mess up with the file permissions
	// still allow this if "debug" flag is set
	if(strcmp(username,"pihole") != 0 && !debug)
	{
		logg("Warning: Starting pihole-FTL directly is not recommended.");
		logg("         Instead, use system commands for starting pihole-FTL as service (systemctl / service).");
	}

	read_FTLconf();

	if(!debug && daemonmode)
		go_daemon();
	else
		savepid();

	handle_signals();

	read_gravity_files();

	if(config.maxDBdays != 0)
		db_init();

	logg("Starting initial log file parsing");
	initial_log_parsing();
	logg("Finished initial log file parsing");
	log_counter_info();
	check_setupVarsconf();

	// We will use the attributes object later to start all threads in detached mode
	pthread_attr_t attr;
	// Initialize thread attributes object with default attribute values
	pthread_attr_init(&attr);
	// When a detached thread terminates, its resources are automatically released back to
	// the system without the need for another thread to join with the terminated thread
	pthread_attr_setdetachstate(&attr, PTHREAD_CREATE_DETACHED);

	// Start log analyzing thread
	pthread_t piholelogthread;
	if(pthread_create( &piholelogthread, &attr, pihole_log_thread, NULL ) != 0)
	{
		logg("Unable to open Pi-hole log processing thread. Exiting...");
		killed = 1;
	}
	sleepms(100);

<<<<<<< HEAD
	// Start TELNET thread
	pthread_t telnet_listenthread;
	if(pthread_create( &telnet_listenthread, &attr, telnet_listening_thread, NULL ) != 0)
=======
	pthread_t telnet_listenthreadv4;
	if(pthread_create( &telnet_listenthreadv4, &attr, telnet_listening_thread_IPv4, NULL ) != 0)
>>>>>>> bb7bf434
	{
		logg("Unable to open IPv4 telnet listening thread. Exiting...");
		killed = 1;
	}

	pthread_t telnet_listenthreadv6;
	if(pthread_create( &telnet_listenthreadv6, &attr, telnet_listening_thread_IPv6, NULL ) != 0)
	{
		logg("Unable to open IPv6 telnet listening thread. Exiting...");
		killed = 1;
	}

	// Start SOCKET thread
	pthread_t socket_listenthread;
	if(pthread_create( &socket_listenthread, &attr, socket_listening_thread, NULL ) != 0)
	{
		logg("Unable to open Unix socket listening thread. Exiting...");
		killed = 1;
	}
	sleepms(100);

	while(!killed)
	{
		sleepms(100);

		bool runGCthread = false, runDBthread = false;

		if(((time(NULL) - GCdelay)%GCinterval) == 0)
			runGCthread = true;

		if(database && ((time(NULL)%config.DBinterval) == 0))
			runDBthread = true;

		// Garbadge collect in regular interval, but don't do it if the threadlocks is set
		// This will also run reresolveHostnames()
		if(runGCthread || needGC)
		{
			// Wait until we are allowed to work on the data
			while(threadwritelock || threadreadlock)
				sleepms(100);

			needGC = false;
			runGCthread = false;

			if(config.rolling_24h)
			{
				pthread_t GCthread;
				if(pthread_create( &GCthread, &attr, GC_thread, NULL ) != 0)
				{
					logg("Unable to open GC thread. Exiting...");
					killed = 1;
				}
			}

			if(database)
				DBdeleteoldqueries = true;

			// Avoid immediate re-run of GC thread
			while(((time(NULL) - GCdelay)%GCinterval) == 0)
				sleepms(100);
		}

		// Dump to database in regular interval
		if(runDBthread)
		{
			// Wait until we are allowed to work on the data
			while(threadwritelock || threadreadlock)
				sleepms(100);

			runDBthread = false;

			pthread_t DBthread;
			if(pthread_create( &DBthread, &attr, DB_thread, NULL ) != 0)
			{
				logg("WARN: Unable to open DB thread.");
			}

			// Avoid immediate re-run of DB thread
			while(((time(NULL)%config.DBinterval) == 0))
				sleepms(100);
		}

		// Handle SIGHUP
		if(rereadgravity)
		{
			enable_thread_lock("pihole_main_thread");
			// Have to re-read gravity files
			rereadgravity = false;
			read_gravity_files();
			log_counter_info();
			disable_thread_lock("pihole_main_thread");
		}
	}

	logg("Shutting down...");
	pthread_cancel(piholelogthread);
	pthread_cancel(telnet_listenthreadv4);
	pthread_cancel(telnet_listenthreadv6);
	pthread_cancel(socket_listenthread);
	close_telnet_socket();
	close_unix_socket();
	removepid();
	logg("########## FTL terminated! ##########");
	return 1;
}<|MERGE_RESOLUTION|>--- conflicted
+++ resolved
@@ -72,19 +72,15 @@
 	}
 	sleepms(100);
 
-<<<<<<< HEAD
-	// Start TELNET thread
-	pthread_t telnet_listenthread;
-	if(pthread_create( &telnet_listenthread, &attr, telnet_listening_thread, NULL ) != 0)
-=======
+	// Start TELNET IPv4 thread
 	pthread_t telnet_listenthreadv4;
 	if(pthread_create( &telnet_listenthreadv4, &attr, telnet_listening_thread_IPv4, NULL ) != 0)
->>>>>>> bb7bf434
 	{
 		logg("Unable to open IPv4 telnet listening thread. Exiting...");
 		killed = 1;
 	}
 
+	// Start TELNET IPv6 thread
 	pthread_t telnet_listenthreadv6;
 	if(pthread_create( &telnet_listenthreadv6, &attr, telnet_listening_thread_IPv6, NULL ) != 0)
 	{
